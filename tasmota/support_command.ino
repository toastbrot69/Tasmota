/*
  support_command.ino - command support for Tasmota

  Copyright (C) 2020  Theo Arends

  This program is free software: you can redistribute it and/or modify
  it under the terms of the GNU General Public License as published by
  the Free Software Foundation, either version 3 of the License, or
  (at your option) any later version.

  This program is distributed in the hope that it will be useful,
  but WITHOUT ANY WARRANTY; without even the implied warranty of
  MERCHANTABILITY or FITNESS FOR A PARTICULAR PURPOSE.  See the
  GNU General Public License for more details.

  You should have received a copy of the GNU General Public License
  along with this program.  If not, see <http://www.gnu.org/licenses/>.
*/

const char kTasmotaCommands[] PROGMEM = "|"  // No prefix
  D_CMND_BACKLOG "|" D_CMND_DELAY "|" D_CMND_POWER "|" D_CMND_STATUS "|" D_CMND_STATE "|" D_CMND_SLEEP "|" D_CMND_UPGRADE "|" D_CMND_UPLOAD "|" D_CMND_OTAURL "|"
  D_CMND_SERIALLOG "|" D_CMND_RESTART "|" D_CMND_POWERONSTATE "|" D_CMND_PULSETIME "|" D_CMND_BLINKTIME "|" D_CMND_BLINKCOUNT "|" D_CMND_SAVEDATA "|"
  D_CMND_SETOPTION "|" D_CMND_TEMPERATURE_RESOLUTION "|" D_CMND_HUMIDITY_RESOLUTION "|" D_CMND_PRESSURE_RESOLUTION "|" D_CMND_POWER_RESOLUTION "|"
  D_CMND_VOLTAGE_RESOLUTION "|" D_CMND_FREQUENCY_RESOLUTION "|" D_CMND_CURRENT_RESOLUTION "|" D_CMND_ENERGY_RESOLUTION "|" D_CMND_WEIGHT_RESOLUTION "|"
  D_CMND_MODULE "|" D_CMND_MODULES "|" D_CMND_GPIO "|" D_CMND_GPIOS "|" D_CMND_TEMPLATE "|" D_CMND_PWM "|" D_CMND_PWMFREQUENCY "|" D_CMND_PWMRANGE "|"
<<<<<<< HEAD
  D_CMND_BUTTONDEBOUNCE "|" D_CMND_SWITCHDEBOUNCE "|" D_CMND_SYSLOG "|" D_CMND_LOGHOST "|" D_CMND_LOGPORT "|" D_CMND_SERIALSEND "|" D_CMND_SERIALCONFIG "|"
  D_CMND_BAUDRATE "|" D_CMND_SERIALDELIMITER "|" D_CMND_IPADDRESS "|" D_CMND_NTPSERVER "|" D_CMND_AP "|" D_CMND_SSID "|" D_CMND_PASSWORD "|" D_CMND_HOSTNAME "|" 
  D_CMND_WIFICONFIG "|" D_CMND_FRIENDLYNAME "|" D_CMND_SWITCHMODE "|" D_CMND_INTERLOCK "|" D_CMND_TELEPERIOD "|" D_CMND_RESET "|" D_CMND_TIME "|" D_CMND_TIMEZONE "|" 
  D_CMND_TIMESTD "|" D_CMND_TIMEDST "|" D_CMND_ALTITUDE "|" D_CMND_LEDPOWER "|" D_CMND_LEDSTATE "|" D_CMND_LEDMASK "|" D_CMND_WIFIPOWER "|" D_CMND_TEMPOFFSET "|"
=======
  D_CMND_BUTTONDEBOUNCE "|" D_CMND_SWITCHDEBOUNCE "|" D_CMND_SYSLOG "|" D_CMND_LOGHOST "|" D_CMND_LOGPORT "|" D_CMND_SERIALSEND "|" D_CMND_BAUDRATE "|" D_CMND_SERIALCONFIG "|"
  D_CMND_SERIALDELIMITER "|" D_CMND_IPADDRESS "|" D_CMND_NTPSERVER "|" D_CMND_AP "|" D_CMND_SSID "|" D_CMND_PASSWORD "|" D_CMND_HOSTNAME "|" D_CMND_WIFICONFIG "|"
  D_CMND_FRIENDLYNAME "|" D_CMND_SWITCHMODE "|" D_CMND_INTERLOCK "|" D_CMND_TELEPERIOD "|" D_CMND_RESET "|" D_CMND_TIME "|" D_CMND_TIMEZONE "|" D_CMND_TIMESTD "|"
  D_CMND_TIMEDST "|" D_CMND_ALTITUDE "|" D_CMND_LEDPOWER "|" D_CMND_LEDSTATE "|" D_CMND_LEDMASK "|" D_CMND_WIFIPOWER "|" D_CMND_TEMPOFFSET "|"
  D_CMND_SPEEDUNIT "|"
>>>>>>> 4094b069
#ifdef USE_I2C
  D_CMND_I2CSCAN "|" D_CMND_I2CDRIVER "|"
#endif
#ifdef USE_DEVICE_GROUPS
  D_CMND_DEVGROUP_SHARE "|"
#endif  // USE_DEVICE_GROUPS
  D_CMND_SENSOR "|" D_CMND_DRIVER;

void (* const TasmotaCommand[])(void) PROGMEM = {
  &CmndBacklog, &CmndDelay, &CmndPower, &CmndStatus, &CmndState, &CmndSleep, &CmndUpgrade, &CmndUpgrade, &CmndOtaUrl,
  &CmndSeriallog, &CmndRestart, &CmndPowerOnState, &CmndPulsetime, &CmndBlinktime, &CmndBlinkcount, &CmndSavedata,
  &CmndSetoption, &CmndTemperatureResolution, &CmndHumidityResolution, &CmndPressureResolution, &CmndPowerResolution,
  &CmndVoltageResolution, &CmndFrequencyResolution, &CmndCurrentResolution, &CmndEnergyResolution, &CmndWeightResolution,
  &CmndModule, &CmndModules, &CmndGpio, &CmndGpios, &CmndTemplate, &CmndPwm, &CmndPwmfrequency, &CmndPwmrange,
<<<<<<< HEAD
  &CmndButtonDebounce, &CmndSwitchDebounce, &CmndSyslog, &CmndLoghost, &CmndLogport, &CmndSerialSend, &CmndSerialConfig, &CmndBaudrate,
=======
  &CmndButtonDebounce, &CmndSwitchDebounce, &CmndSyslog, &CmndLoghost, &CmndLogport, &CmndSerialSend, &CmndBaudrate, &CmndSerialConfig,
>>>>>>> 4094b069
  &CmndSerialDelimiter, &CmndIpAddress, &CmndNtpServer, &CmndAp, &CmndSsid, &CmndPassword, &CmndHostname, &CmndWifiConfig,
  &CmndFriendlyname, &CmndSwitchMode, &CmndInterlock, &CmndTeleperiod, &CmndReset, &CmndTime, &CmndTimezone, &CmndTimeStd,
  &CmndTimeDst, &CmndAltitude, &CmndLedPower, &CmndLedState, &CmndLedMask, &CmndWifiPower, &CmndTempOffset,
  &CmndSpeedUnit,
#ifdef USE_I2C
  &CmndI2cScan, CmndI2cDriver,
#endif
#ifdef USE_DEVICE_GROUPS
  &CmndDevGroupShare,
#endif  // USE_DEVICE_GROUPS
  &CmndSensor, &CmndDriver };

const char kWifiConfig[] PROGMEM =
  D_WCFG_0_RESTART "||" D_WCFG_2_WIFIMANAGER "||" D_WCFG_4_RETRY "|" D_WCFG_5_WAIT "|" D_WCFG_6_SERIAL "|" D_WCFG_7_WIFIMANAGER_RESET_ONLY;

/********************************************************************************************/

void ResponseCmndNumber(int value)
{
  Response_P(S_JSON_COMMAND_NVALUE, XdrvMailbox.command, value);
}

void ResponseCmndFloat(float value, uint32_t decimals)
{
  char stemp1[TOPSZ];
  dtostrfd(value, decimals, stemp1);
  Response_P(S_JSON_COMMAND_XVALUE, XdrvMailbox.command, stemp1);  // Return float value without quotes
}

void ResponseCmndIdxNumber(int value)
{
  Response_P(S_JSON_COMMAND_INDEX_NVALUE, XdrvMailbox.command, XdrvMailbox.index, value);
}

void ResponseCmndChar(const char* value)
{
  Response_P(S_JSON_COMMAND_SVALUE, XdrvMailbox.command, value);
}

void ResponseCmndStateText(uint32_t value)
{
  ResponseCmndChar(GetStateText(value));
}

void ResponseCmndDone(void)
{
  ResponseCmndChar(D_JSON_DONE);
}

void ResponseCmndIdxChar(const char* value)
{
  Response_P(S_JSON_COMMAND_INDEX_SVALUE, XdrvMailbox.command, XdrvMailbox.index, value);
}

void ResponseCmndAll(uint32_t text_index, uint32_t count)
{
  mqtt_data[0] = '\0';
  for (uint32_t i = 0; i < count; i++) {
    ResponseAppend_P(PSTR("%c\"%s%d\":\"%s\""), (i) ? ',' : '{', XdrvMailbox.command, i +1, SettingsText(text_index +i));
  }
  ResponseJsonEnd();
}

/********************************************************************************************/

void ExecuteCommand(const char *cmnd, uint32_t source)
{
  // cmnd: "status 0"  = stopic "status" and svalue " 0"
  // cmnd: "var1 =1"   = stopic "var1" and svalue " =1"
  // cmnd: "var1=1"    = stopic "var1" and svalue "=1"
#ifdef USE_DEBUG_DRIVER
  ShowFreeMem(PSTR("ExecuteCommand"));
#endif
  ShowSource(source);

  const char *pos = cmnd;
  while (*pos && isspace(*pos)) {
    pos++;                         // Skip all spaces
  }

  const char *start = pos;
  // Get a command. Commands can only use letters, digits and underscores
  while (*pos && (isalpha(*pos) || isdigit(*pos) || '_' == *pos || '/' == *pos)) {
    if ('/' == *pos) {            // Skip possible cmnd/tasmota/ preamble
      start = pos + 1;
    }
    pos++;
  }
  if ('\0' == *start || pos <= start) {
    return;                      // Did not find any command to execute
  }

  uint32_t size = pos - start;
  char stopic[size + 2];         // with leader '/' and end '\0'
  stopic[0] = '/';
  memcpy(stopic+1, start, size);
  stopic[size+1] = '\0';

  char svalue[strlen(pos) +1];   // pos point to the start of parameters
  strlcpy(svalue, pos, sizeof(svalue));
  CommandHandler(stopic, svalue, strlen(svalue));
}

/********************************************************************************************/

// topicBuf:                    /power1  dataBuf: toggle  = Console command
// topicBuf:        cmnd/tasmota/power1  dataBuf: toggle  = Mqtt command using topic
// topicBuf:       cmnd/tasmotas/power1  dataBuf: toggle  = Mqtt command using a group topic
// topicBuf: cmnd/DVES_83BB10_fb/power1  dataBuf: toggle  = Mqtt command using fallback topic

void CommandHandler(char* topicBuf, char* dataBuf, uint32_t data_len)
{
#ifdef USE_DEBUG_DRIVER
  ShowFreeMem(PSTR("CommandHandler"));
#endif

  while (*dataBuf && isspace(*dataBuf)) {
    dataBuf++;                           // Skip leading spaces in data
    data_len--;
  }

  bool grpflg = (strstr(topicBuf, SettingsText(SET_MQTT_GRP_TOPIC)) != nullptr);

  char stemp1[TOPSZ];
  GetFallbackTopic_P(stemp1, "");  // Full Fallback topic = cmnd/DVES_xxxxxxxx_fb/
  fallback_topic_flag = (!strncmp(topicBuf, stemp1, strlen(stemp1)));

  char *type = strrchr(topicBuf, '/');   // Last part of received topic is always the command (type)

  uint32_t index = 1;
  bool user_index = false;
  if (type != nullptr) {
    type++;
    uint32_t i;
    for (i = 0; i < strlen(type); i++) {
      type[i] = toupper(type[i]);
    }
    while (isdigit(type[i-1])) {
      i--;
    }
    if (i < strlen(type)) {
      index = atoi(type +i);
      user_index = true;
    }
    type[i] = '\0';
  }

  AddLog_P2(LOG_LEVEL_DEBUG, PSTR("CMD: " D_GROUP " %d, " D_INDEX " %d, " D_COMMAND " \"%s\", " D_DATA " \"%s\""), grpflg, index, type, dataBuf);

  if (type != nullptr) {
    Response_P(PSTR("{\"" D_JSON_COMMAND "\":\"" D_JSON_ERROR "\"}"));

    if (Settings.ledstate &0x02) { blinks++; }

    if (!strcmp(dataBuf,"?")) { data_len = 0; }

    char *p;
    int32_t payload = strtol(dataBuf, &p, 0);  // decimal, octal (0) or hex (0x)
    if (p == dataBuf) { payload = -99; }
    int temp_payload = GetStateNumber(dataBuf);
    if (temp_payload > -1) { payload = temp_payload; }

    DEBUG_CORE_LOG(PSTR("CMD: Payload %d"), payload);

//    backlog_delay = millis() + (100 * MIN_BACKLOG_DELAY);
    backlog_delay = millis() + Settings.param[P_BACKLOG_DELAY];

    char command[CMDSZ] = { 0 };
    XdrvMailbox.command = command;
    XdrvMailbox.index = index;
    XdrvMailbox.data_len = data_len;
    XdrvMailbox.payload = payload;
    XdrvMailbox.grpflg = grpflg;
    XdrvMailbox.usridx = user_index;
    XdrvMailbox.topic = type;
    XdrvMailbox.data = dataBuf;

#ifdef USE_SCRIPT_SUB_COMMAND
  // allow overwrite tasmota cmds
    if (!Script_SubCmd()) {
      if (!DecodeCommand(kTasmotaCommands, TasmotaCommand)) {
        if (!XdrvCall(FUNC_COMMAND)) {
          if (!XsnsCall(FUNC_COMMAND)) {
            type = nullptr;  // Unknown command
          }
        }
      }
    }
#else //USE_SCRIPT_SUB_COMMAND
    if (!DecodeCommand(kTasmotaCommands, TasmotaCommand)) {
      if (!XdrvCall(FUNC_COMMAND)) {
        if (!XsnsCall(FUNC_COMMAND)) {
          type = nullptr;  // Unknown command
        }
      }
    }
#endif //USE_SCRIPT_SUB_COMMAND

  }

  if (type == nullptr) {
    blinks = 201;
    snprintf_P(stemp1, sizeof(stemp1), PSTR(D_JSON_COMMAND));
    Response_P(PSTR("{\"" D_JSON_COMMAND "\":\"" D_JSON_UNKNOWN "\"}"));
    type = (char*)stemp1;
  }

  if (mqtt_data[0] != '\0') {
     MqttPublishPrefixTopic_P(RESULT_OR_STAT, type);
     XdrvRulesProcess();
  }
  fallback_topic_flag = false;
}

/********************************************************************************************/

void CmndBacklog(void)
{
  if (XdrvMailbox.data_len) {

#ifdef SUPPORT_IF_STATEMENT
    char *blcommand = strtok(XdrvMailbox.data, ";");
    while ((blcommand != nullptr) && (backlog.size() < MAX_BACKLOG))
#else
    uint32_t bl_pointer = (!backlog_pointer) ? MAX_BACKLOG -1 : backlog_pointer;
    bl_pointer--;
    char *blcommand = strtok(XdrvMailbox.data, ";");
    while ((blcommand != nullptr) && (backlog_index != bl_pointer))
#endif
    {
      while(true) {
        blcommand = Trim(blcommand);
        if (!strncasecmp_P(blcommand, PSTR(D_CMND_BACKLOG), strlen(D_CMND_BACKLOG))) {
          blcommand += strlen(D_CMND_BACKLOG);                                  // Skip unnecessary command Backlog
        } else {
          break;
        }
      }
      if (*blcommand != '\0') {
#ifdef SUPPORT_IF_STATEMENT
        if (backlog.size() < MAX_BACKLOG) {
          backlog.add(blcommand);
        }
#else
        backlog[backlog_index] = String(blcommand);
        backlog_index++;
        if (backlog_index >= MAX_BACKLOG) backlog_index = 0;
#endif
      }
      blcommand = strtok(nullptr, ";");
    }
//    ResponseCmndChar(D_JSON_APPENDED);
    mqtt_data[0] = '\0';
  } else {
    bool blflag = BACKLOG_EMPTY;
#ifdef SUPPORT_IF_STATEMENT
    backlog.clear();
#else
    backlog_pointer = backlog_index;
#endif
    ResponseCmndChar(blflag ? D_JSON_EMPTY : D_JSON_ABORTED);
  }
}

void CmndDelay(void)
{
  if ((XdrvMailbox.payload >= (MIN_BACKLOG_DELAY / 100)) && (XdrvMailbox.payload <= 3600)) {
    backlog_delay = millis() + (100 * XdrvMailbox.payload);
  }
  uint32_t bl_delay = 0;
  long bl_delta = TimePassedSince(backlog_delay);
  if (bl_delta < 0) { bl_delay = (bl_delta *-1) / 100; }
  ResponseCmndNumber(bl_delay);
}

void CmndPower(void)
{
  if ((XdrvMailbox.index > 0) && (XdrvMailbox.index <= devices_present)) {
    if ((XdrvMailbox.payload < POWER_OFF) || (XdrvMailbox.payload > POWER_BLINK_STOP)) {
      XdrvMailbox.payload = POWER_SHOW_STATE;
    }
//      Settings.flag.device_index_enable = XdrvMailbox.usridx;  // SetOption26 - Switch between POWER or POWER1
    ExecuteCommandPower(XdrvMailbox.index, XdrvMailbox.payload, SRC_IGNORE);
    mqtt_data[0] = '\0';
  }
  else if (0 == XdrvMailbox.index) {
    if ((XdrvMailbox.payload < POWER_OFF) || (XdrvMailbox.payload > POWER_TOGGLE)) {
      XdrvMailbox.payload = POWER_SHOW_STATE;
    }
    SetAllPower(XdrvMailbox.payload, SRC_IGNORE);
    mqtt_data[0] = '\0';
  }
}

void CmndStatus(void)
{
  uint32_t payload = ((XdrvMailbox.payload < 0) || (XdrvMailbox.payload > MAX_STATUS)) ? 99 : XdrvMailbox.payload;

  uint32_t option = STAT;
  char stemp[200];
  char stemp2[TOPSZ];

  // Workaround MQTT - TCP/IP stack queueing when SUB_PREFIX = PUB_PREFIX
  // Commented on 20200118 as it seems to be no longer needed
//  if (!strcmp(SettingsText(SET_MQTTPREFIX1), SettingsText(SET_MQTTPREFIX2)) && (!payload)) { option++; }  // TELE

  if ((!Settings.flag.mqtt_enabled) && (6 == payload)) { payload = 99; }  // SetOption3 - Enable MQTT
  if (!energy_flg && (9 == payload)) { payload = 99; }
  if (!CrashFlag() && (12 == payload)) { payload = 99; }

  if ((0 == payload) || (99 == payload)) {
    uint32_t maxfn = (devices_present > MAX_FRIENDLYNAMES) ? MAX_FRIENDLYNAMES : (!devices_present) ? 1 : devices_present;
#ifdef USE_SONOFF_IFAN
    if (IsModuleIfan()) { maxfn = 1; }
#endif  // USE_SONOFF_IFAN
    stemp[0] = '\0';
    for (uint32_t i = 0; i < maxfn; i++) {
      snprintf_P(stemp, sizeof(stemp), PSTR("%s%s\"%s\"" ), stemp, (i > 0 ? "," : ""), SettingsText(SET_FRIENDLYNAME1 +i));
    }
    stemp2[0] = '\0';
    for (uint32_t i = 0; i < MAX_SWITCHES; i++) {
      snprintf_P(stemp2, sizeof(stemp2), PSTR("%s%s%d" ), stemp2, (i > 0 ? "," : ""), Settings.switchmode[i]);
    }
    Response_P(PSTR("{\"" D_CMND_STATUS "\":{\"" D_CMND_MODULE "\":%d,\"" D_CMND_FRIENDLYNAME "\":[%s],\"" D_CMND_TOPIC "\":\"%s\",\""
                          D_CMND_BUTTONTOPIC "\":\"%s\",\"" D_CMND_POWER "\":%d,\"" D_CMND_POWERONSTATE "\":%d,\"" D_CMND_LEDSTATE "\":%d,\""
                          D_CMND_LEDMASK "\":\"%04X\",\"" D_CMND_SAVEDATA "\":%d,\"" D_JSON_SAVESTATE "\":%d,\"" D_CMND_SWITCHTOPIC "\":\"%s\",\""
                          D_CMND_SWITCHMODE "\":[%s],\"" D_CMND_BUTTONRETAIN "\":%d,\"" D_CMND_SWITCHRETAIN "\":%d,\"" D_CMND_SENSORRETAIN "\":%d,\"" D_CMND_POWERRETAIN "\":%d}}"),
                          ModuleNr(), stemp, mqtt_topic,
                          SettingsText(SET_MQTT_BUTTON_TOPIC), power, Settings.poweronstate, Settings.ledstate,
                          Settings.ledmask, Settings.save_data,
                          Settings.flag.save_state,           // SetOption0 - Save power state and use after restart
                          SettingsText(SET_MQTT_SWITCH_TOPIC),
                          stemp2,
                          Settings.flag.mqtt_button_retain,   // CMND_BUTTONRETAIN
                          Settings.flag.mqtt_switch_retain,   // CMND_SWITCHRETAIN
                          Settings.flag.mqtt_sensor_retain,   // CMND_SENSORRETAIN
                          Settings.flag.mqtt_power_retain);   // CMND_POWERRETAIN
    MqttPublishPrefixTopic_P(option, PSTR(D_CMND_STATUS));
  }

  if ((0 == payload) || (1 == payload)) {
    Response_P(PSTR("{\"" D_CMND_STATUS D_STATUS1_PARAMETER "\":{\"" D_JSON_BAUDRATE "\":%d,\"" D_CMND_SERIALCONFIG "\":\"%s\",\"" D_CMND_GROUPTOPIC "\":\"%s\",\"" D_CMND_OTAURL "\":\"%s\",\""
                          D_JSON_RESTARTREASON "\":\"%s\",\"" D_JSON_UPTIME "\":\"%s\",\"" D_JSON_STARTUPUTC "\":\"%s\",\"" D_CMND_SLEEP "\":%d,\""
                          D_JSON_CONFIG_HOLDER "\":%d,\"" D_JSON_BOOTCOUNT "\":%d,\"BCResetTime\":\"%s\",\"" D_JSON_SAVECOUNT "\":%d,\"" D_JSON_SAVEADDRESS "\":\"%X\"}}"),
                          Settings.baudrate * 300, GetSerialConfig().c_str(), SettingsText(SET_MQTT_GRP_TOPIC), SettingsText(SET_OTAURL),
                          GetResetReason().c_str(), GetUptime().c_str(), GetDateAndTime(DT_RESTART).c_str(), Settings.sleep,
                          Settings.cfg_holder, Settings.bootcount, GetDateAndTime(DT_BOOTCOUNT).c_str(), Settings.save_flag, GetSettingsAddress());
    MqttPublishPrefixTopic_P(option, PSTR(D_CMND_STATUS "1"));
  }

  if ((0 == payload) || (2 == payload)) {
    Response_P(PSTR("{\"" D_CMND_STATUS D_STATUS2_FIRMWARE "\":{\"" D_JSON_VERSION "\":\"%s%s\",\"" D_JSON_BUILDDATETIME "\":\"%s\",\""
                          D_JSON_BOOTVERSION "\":%d,\"" D_JSON_COREVERSION "\":\"" ARDUINO_ESP8266_RELEASE "\",\"" D_JSON_SDKVERSION "\":\"%s\","
                          "\"Hardware\":\"%s\""
                          "%s}}"),
                          my_version, my_image, GetBuildDateAndTime().c_str(),
                          ESP.getBootVersion(), ESP.getSdkVersion(),
                          GetDeviceHardware().c_str(),
                          GetStatistics().c_str());
    MqttPublishPrefixTopic_P(option, PSTR(D_CMND_STATUS "2"));
  }

  if ((0 == payload) || (3 == payload)) {
    Response_P(PSTR("{\"" D_CMND_STATUS D_STATUS3_LOGGING "\":{\"" D_CMND_SERIALLOG "\":%d,\"" D_CMND_WEBLOG "\":%d,\"" D_CMND_MQTTLOG "\":%d,\"" D_CMND_SYSLOG "\":%d,\""
                          D_CMND_LOGHOST "\":\"%s\",\"" D_CMND_LOGPORT "\":%d,\"" D_CMND_SSID "\":[\"%s\",\"%s\"],\"" D_CMND_TELEPERIOD "\":%d,\""
                          D_JSON_RESOLUTION "\":\"%08X\",\"" D_CMND_SETOPTION "\":[\"%08X\",\"%s\",\"%08X\",\"%08X\"]}}"),
                          Settings.seriallog_level, Settings.weblog_level, Settings.mqttlog_level, Settings.syslog_level,
                          SettingsText(SET_SYSLOG_HOST), Settings.syslog_port, SettingsText(SET_STASSID1), SettingsText(SET_STASSID2), Settings.tele_period,
                          Settings.flag2.data, Settings.flag.data, ToHex_P((unsigned char*)Settings.param, PARAM8_SIZE, stemp2, sizeof(stemp2)),
                          Settings.flag3.data, Settings.flag4.data);
    MqttPublishPrefixTopic_P(option, PSTR(D_CMND_STATUS "3"));
  }

  if ((0 == payload) || (4 == payload)) {
    Response_P(PSTR("{\"" D_CMND_STATUS D_STATUS4_MEMORY "\":{\"" D_JSON_PROGRAMSIZE "\":%d,\"" D_JSON_FREEMEMORY "\":%d,\"" D_JSON_HEAPSIZE "\":%d,\""
                          D_JSON_PROGRAMFLASHSIZE "\":%d,\"" D_JSON_FLASHSIZE "\":%d,\"" D_JSON_FLASHCHIPID "\":\"%06X\",\"" D_JSON_FLASHMODE "\":%d,\""
                          D_JSON_FEATURES "\":[\"%08X\",\"%08X\",\"%08X\",\"%08X\",\"%08X\",\"%08X\",\"%08X\"]"),
                          ESP.getSketchSize()/1024, ESP.getFreeSketchSpace()/1024, ESP.getFreeHeap()/1024,
                          ESP.getFlashChipSize()/1024, ESP.getFlashChipRealSize()/1024, ESP.getFlashChipId(), ESP.getFlashChipMode(),
                          LANGUAGE_LCID, feature_drv1, feature_drv2, feature_sns1, feature_sns2, feature5, feature6);
    XsnsDriverState();
    ResponseAppend_P(PSTR(",\"Sensors\":"));
    XsnsSensorState();
    ResponseJsonEndEnd();
    MqttPublishPrefixTopic_P(option, PSTR(D_CMND_STATUS "4"));
  }

  if ((0 == payload) || (5 == payload)) {
    Response_P(PSTR("{\"" D_CMND_STATUS D_STATUS5_NETWORK "\":{\"" D_CMND_HOSTNAME "\":\"%s\",\"" D_CMND_IPADDRESS "\":\"%s\",\"" D_JSON_GATEWAY "\":\"%s\",\""
                          D_JSON_SUBNETMASK "\":\"%s\",\"" D_JSON_DNSSERVER "\":\"%s\",\"" D_JSON_MAC "\":\"%s\",\""
                          D_CMND_WEBSERVER "\":%d,\"" D_CMND_WIFICONFIG "\":%d,\"" D_CMND_WIFIPOWER "\":%s}}"),
                          my_hostname, WiFi.localIP().toString().c_str(), IPAddress(Settings.ip_address[1]).toString().c_str(),
                          IPAddress(Settings.ip_address[2]).toString().c_str(), IPAddress(Settings.ip_address[3]).toString().c_str(), WiFi.macAddress().c_str(),
                          Settings.webserver, Settings.sta_config, WifiGetOutputPower().c_str());
    MqttPublishPrefixTopic_P(option, PSTR(D_CMND_STATUS "5"));
  }

  if (((0 == payload) || (6 == payload)) && Settings.flag.mqtt_enabled) {  // SetOption3 - Enable MQTT
    Response_P(PSTR("{\"" D_CMND_STATUS D_STATUS6_MQTT "\":{\"" D_CMND_MQTTHOST "\":\"%s\",\"" D_CMND_MQTTPORT "\":%d,\"" D_CMND_MQTTCLIENT D_JSON_MASK "\":\"%s\",\""
                          D_CMND_MQTTCLIENT "\":\"%s\",\"" D_CMND_MQTTUSER "\":\"%s\",\"" D_JSON_MQTT_COUNT "\":%d,\"MAX_PACKET_SIZE\":%d,\"KEEPALIVE\":%d}}"),
                          SettingsText(SET_MQTT_HOST), Settings.mqtt_port, SettingsText(SET_MQTT_CLIENT),
                          mqtt_client, SettingsText(SET_MQTT_USER), MqttConnectCount(), MQTT_MAX_PACKET_SIZE, MQTT_KEEPALIVE);
    MqttPublishPrefixTopic_P(option, PSTR(D_CMND_STATUS "6"));
  }

  if ((0 == payload) || (7 == payload)) {
    if (99 == Settings.timezone) {
      snprintf_P(stemp, sizeof(stemp), PSTR("%d" ), Settings.timezone);
    } else {
      snprintf_P(stemp, sizeof(stemp), PSTR("\"%s\"" ), GetTimeZone().c_str());
    }
#if defined(USE_TIMERS) && defined(USE_SUNRISE)
    Response_P(PSTR("{\"" D_CMND_STATUS D_STATUS7_TIME "\":{\"" D_JSON_UTC_TIME "\":\"%s\",\"" D_JSON_LOCAL_TIME "\":\"%s\",\"" D_JSON_STARTDST "\":\"%s\",\""
                          D_JSON_ENDDST "\":\"%s\",\"" D_CMND_TIMEZONE "\":%s,\"" D_JSON_SUNRISE "\":\"%s\",\"" D_JSON_SUNSET "\":\"%s\"}}"),
                          GetDateAndTime(DT_UTC).c_str(), GetDateAndTime(DT_LOCALNOTZ).c_str(), GetDateAndTime(DT_DST).c_str(),
                          GetDateAndTime(DT_STD).c_str(), stemp, GetSun(0).c_str(), GetSun(1).c_str());
#else
    Response_P(PSTR("{\"" D_CMND_STATUS D_STATUS7_TIME "\":{\"" D_JSON_UTC_TIME "\":\"%s\",\"" D_JSON_LOCAL_TIME "\":\"%s\",\"" D_JSON_STARTDST "\":\"%s\",\""
                          D_JSON_ENDDST "\":\"%s\",\"" D_CMND_TIMEZONE "\":%s}}"),
                          GetDateAndTime(DT_UTC).c_str(), GetDateAndTime(DT_LOCALNOTZ).c_str(), GetDateAndTime(DT_DST).c_str(),
                          GetDateAndTime(DT_STD).c_str(), stemp);
#endif  // USE_TIMERS and USE_SUNRISE
    MqttPublishPrefixTopic_P(option, PSTR(D_CMND_STATUS "7"));
  }

#if defined(USE_ENERGY_SENSOR) && defined(USE_ENERGY_MARGIN_DETECTION)
  if (energy_flg) {
    if ((0 == payload) || (9 == payload)) {
      Response_P(PSTR("{\"" D_CMND_STATUS D_STATUS9_MARGIN "\":{\"" D_CMND_POWERDELTA "\":%d,\"" D_CMND_POWERLOW "\":%d,\"" D_CMND_POWERHIGH "\":%d,\""
                            D_CMND_VOLTAGELOW "\":%d,\"" D_CMND_VOLTAGEHIGH "\":%d,\"" D_CMND_CURRENTLOW "\":%d,\"" D_CMND_CURRENTHIGH "\":%d}}"),
                            Settings.energy_power_delta, Settings.energy_min_power, Settings.energy_max_power,
                            Settings.energy_min_voltage, Settings.energy_max_voltage, Settings.energy_min_current, Settings.energy_max_current);
      MqttPublishPrefixTopic_P(option, PSTR(D_CMND_STATUS "9"));
    }
  }
#endif  // USE_ENERGY_MARGIN_DETECTION

  if ((0 == payload) || (8 == payload) || (10 == payload)) {
    Response_P(PSTR("{\"" D_CMND_STATUS D_STATUS10_SENSOR "\":"));
    MqttShowSensor();
    ResponseJsonEnd();
    if (8 == payload) {
      MqttPublishPrefixTopic_P(option, PSTR(D_CMND_STATUS "8"));
    } else {
      MqttPublishPrefixTopic_P(option, PSTR(D_CMND_STATUS "10"));
    }
  }

  if ((0 == payload) || (11 == payload)) {
    Response_P(PSTR("{\"" D_CMND_STATUS D_STATUS11_STATUS "\":"));
    MqttShowState();
    ResponseJsonEnd();
    MqttPublishPrefixTopic_P(option, PSTR(D_CMND_STATUS "11"));
  }

  if (CrashFlag()) {
    if ((0 == payload) || (12 == payload)) {
      Response_P(PSTR("{\"" D_CMND_STATUS D_STATUS12_STATUS "\":"));
      CrashDump();
      ResponseJsonEnd();
      MqttPublishPrefixTopic_P(option, PSTR(D_CMND_STATUS "12"));
    }
  }

#ifdef USE_SCRIPT_STATUS
  if (bitRead(Settings.rule_enabled, 0)) Run_Scripter(">U",2,mqtt_data);
#endif
  mqtt_data[0] = '\0';
}

void CmndState(void)
{
  mqtt_data[0] = '\0';
  MqttShowState();
  if (Settings.flag3.hass_tele_on_power) {  // SetOption59 - Send tele/%topic%/STATE in addition to stat/%topic%/RESULT
    MqttPublishPrefixTopic_P(TELE, PSTR(D_RSLT_STATE), MQTT_TELE_RETAIN);
  }
#ifdef USE_HOME_ASSISTANT
  if (Settings.flag.hass_discovery) {       // SetOption19 - Control Home Assistantautomatic discovery (See SetOption59)
    HAssPublishStatus();
  }
#endif  // USE_HOME_ASSISTANT
}

void CmndTempOffset(void)
{
  if (XdrvMailbox.data_len > 0) {
    int value = (int)(CharToFloat(XdrvMailbox.data) * 10);
    if ((value > -127) && (value < 127)) {
      Settings.temp_comp = value;
    }
  }
  ResponseCmndFloat((float)(Settings.temp_comp) / 10, 1);
}

void CmndSleep(void)
{
  if ((XdrvMailbox.payload >= 0) && (XdrvMailbox.payload < 251)) {
    Settings.sleep = XdrvMailbox.payload;
    sleep = XdrvMailbox.payload;
    WiFiSetSleepMode();
  }
  Response_P(S_JSON_COMMAND_NVALUE_ACTIVE_NVALUE, XdrvMailbox.command, Settings.sleep, sleep);

}

void CmndUpgrade(void)
{
  // Check if the payload is numerically 1, and had no trailing chars.
  //   e.g. "1foo" or "1.2.3" could fool us.
  // Check if the version we have been asked to upgrade to is higher than our current version.
  //   We also need at least 3 chars to make a valid version number string.
  if (((1 == XdrvMailbox.data_len) && (1 == XdrvMailbox.payload)) || ((XdrvMailbox.data_len >= 3) && NewerVersion(XdrvMailbox.data))) {
    ota_state_flag = 3;
    char stemp1[TOPSZ];
    Response_P(PSTR("{\"%s\":\"" D_JSON_VERSION " %s " D_JSON_FROM " %s\"}"), XdrvMailbox.command, my_version, GetOtaUrl(stemp1, sizeof(stemp1)));
  } else {
    Response_P(PSTR("{\"%s\":\"" D_JSON_ONE_OR_GT "\"}"), XdrvMailbox.command, my_version);
  }
}

void CmndOtaUrl(void)
{
  if (XdrvMailbox.data_len > 0) {
    SettingsUpdateText(SET_OTAURL, (SC_DEFAULT == Shortcut()) ? OTA_URL : XdrvMailbox.data);
  }
  ResponseCmndChar(SettingsText(SET_OTAURL));
}

void CmndSeriallog(void)
{
  if ((XdrvMailbox.payload >= LOG_LEVEL_NONE) && (XdrvMailbox.payload <= LOG_LEVEL_DEBUG_MORE)) {
    Settings.flag.mqtt_serial = 0;       // CMND_SERIALSEND and CMND_SERIALLOG
    SetSeriallog(XdrvMailbox.payload);
  }
  Response_P(S_JSON_COMMAND_NVALUE_ACTIVE_NVALUE, XdrvMailbox.command, Settings.seriallog_level, seriallog_level);
}

void CmndRestart(void)
{
  switch (XdrvMailbox.payload) {
  case 1:
    restart_flag = 2;
    ResponseCmndChar(D_JSON_RESTARTING);
    break;
  case -1:
    CmndCrash();    // force a crash
    break;
  case -2:
    CmndWDT();
    break;
  case -3:
    CmndBlockedLoop();
    break;
  case 99:
    AddLog_P(LOG_LEVEL_INFO, PSTR(D_LOG_APPLICATION D_RESTARTING));
    EspRestart();
    break;
  default:
    ResponseCmndChar(D_JSON_ONE_TO_RESTART);
  }
}

void CmndPowerOnState(void)
{
  if (my_module_type != MOTOR) {
    /* 0 = Keep relays off after power on
      * 1 = Turn relays on after power on, if PulseTime set wait for PulseTime seconds, and turn relays off
      * 2 = Toggle relays after power on
      * 3 = Set relays to last saved state after power on
      * 4 = Turn relays on and disable any relay control (used for Sonoff Pow to always measure power)
      * 5 = Keep relays off after power on, if PulseTime set wait for PulseTime seconds, and turn relays on
      */
    if ((XdrvMailbox.payload >= POWER_ALL_OFF) && (XdrvMailbox.payload <= POWER_ALL_OFF_PULSETIME_ON)) {
      Settings.poweronstate = XdrvMailbox.payload;
      if (POWER_ALL_ALWAYS_ON == Settings.poweronstate) {
        for (uint32_t i = 1; i <= devices_present; i++) {
          ExecuteCommandPower(i, POWER_ON, SRC_IGNORE);
        }
      }
    }
    ResponseCmndNumber(Settings.poweronstate);
  }
}

void CmndPulsetime(void)
{
  if ((XdrvMailbox.index > 0) && (XdrvMailbox.index <= MAX_PULSETIMERS)) {
    uint32_t items = 1;
    if (!XdrvMailbox.usridx && !XdrvMailbox.data_len) {
      items = MAX_PULSETIMERS;
    } else {
      if ((XdrvMailbox.payload >= 0) && (XdrvMailbox.payload < 65536)) {
        Settings.pulse_timer[XdrvMailbox.index -1] = XdrvMailbox.payload;  // 0 - 65535
        SetPulseTimer(XdrvMailbox.index -1, XdrvMailbox.payload);
      }
    }
    mqtt_data[0] = '\0';
    for (uint32_t i = 0; i < items; i++) {
      uint32_t index = (1 == items) ? XdrvMailbox.index : i +1;
      ResponseAppend_P(PSTR("%c\"%s%d\":{\"" D_JSON_SET "\":%d,\"" D_JSON_REMAINING "\":%d}"),
        (i) ? ',' : '{',
        XdrvMailbox.command, index,
        Settings.pulse_timer[index -1], GetPulseTimer(index -1));
    }
    ResponseJsonEnd();
  }
}

void CmndBlinktime(void)
{
  if ((XdrvMailbox.payload > 1) && (XdrvMailbox.payload <= 3600)) {
    Settings.blinktime = XdrvMailbox.payload;
    if (blink_timer > 0) { blink_timer = millis() + (100 * XdrvMailbox.payload); }
  }
  ResponseCmndNumber(Settings.blinktime);
}

void CmndBlinkcount(void)
{
  if ((XdrvMailbox.payload >= 0) && (XdrvMailbox.payload < 65536)) {
    Settings.blinkcount = XdrvMailbox.payload;  // 0 - 65535
    if (blink_counter) { blink_counter = Settings.blinkcount *2; }
  }
  ResponseCmndNumber(Settings.blinkcount);
}

void CmndSavedata(void)
{
  if ((XdrvMailbox.payload >= 0) && (XdrvMailbox.payload <= 3600)) {
    Settings.save_data = XdrvMailbox.payload;
    save_data_counter = Settings.save_data;
  }
  SettingsSaveAll();
  char stemp1[TOPSZ];
  if (Settings.save_data > 1) {
    snprintf_P(stemp1, sizeof(stemp1), PSTR(D_JSON_EVERY " %d " D_UNIT_SECOND), Settings.save_data);
  }
  ResponseCmndChar((Settings.save_data > 1) ? stemp1 : GetStateText(Settings.save_data));
}

void CmndSetoption(void)
{
  if (XdrvMailbox.index < 114) {
    uint32_t ptype;
    uint32_t pindex;
    if (XdrvMailbox.index <= 31) {         // SetOption0 .. 31 = Settings.flag
      ptype = 2;
      pindex = XdrvMailbox.index;          // 0 .. 31
    }
    else if (XdrvMailbox.index <= 49) {    // SetOption32 .. 49 = Settings.param
      ptype = 1;
      pindex = XdrvMailbox.index -32;      // 0 .. 17 (= PARAM8_SIZE -1)
    }
    else if (XdrvMailbox.index <= 81) {    // SetOption50 .. 81 = Settings.flag3
      ptype = 3;
      pindex = XdrvMailbox.index -50;      // 0 .. 31
    }
    else {                                 // SetOption82 .. 113 = Settings.flag4
      ptype = 4;
      pindex = XdrvMailbox.index -82;      // 0 .. 31
    }

    if (XdrvMailbox.payload >= 0) {
      if (1 == ptype) {                    // SetOption32 .. 49
        uint32_t param_low = 0;
        uint32_t param_high = 255;
        switch (pindex) {
          case P_HOLD_TIME:
          case P_MAX_POWER_RETRY:
            param_low = 1;
            param_high = 250;
            break;
        }
        if ((XdrvMailbox.payload >= param_low) && (XdrvMailbox.payload <= param_high)) {
          Settings.param[pindex] = XdrvMailbox.payload;
#ifdef USE_LIGHT
          if (P_RGB_REMAP == pindex) {
            LightUpdateColorMapping();
            restart_flag = 2;              // SetOption37 needs a reboot in most cases
          }
#endif
#if (defined(USE_IR_REMOTE) && defined(USE_IR_RECEIVE)) || defined(USE_IR_REMOTE_FULL)
          if (P_IR_UNKNOW_THRESHOLD == pindex) {
            IrReceiveUpdateThreshold();
          }
#endif
        } else {
          ptype = 99;                      // Command Error
        }
      } else {
        if (XdrvMailbox.payload <= 1) {
          if (2 == ptype) {                // SetOption0 .. 31
            switch (pindex) {
              case 5:                      // mqtt_power_retain (CMND_POWERRETAIN)
              case 6:                      // mqtt_button_retain (CMND_BUTTONRETAIN)
              case 7:                      // mqtt_switch_retain (CMND_SWITCHRETAIN)
              case 9:                      // mqtt_sensor_retain (CMND_SENSORRETAIN)
              case 14:                     // interlock (CMND_INTERLOCK)
              case 22:                     // mqtt_serial (SerialSend and SerialLog)
              case 23:                     // mqtt_serial_raw (SerialSend)
              case 25:                     // knx_enabled (Web config)
              case 27:                     // knx_enable_enhancement (Web config)
                ptype = 99;                // Command Error
                break;                     // Ignore command SetOption
              case 3:                      // mqtt
              case 15:                     // pwm_control
                restart_flag = 2;
              default:
                bitWrite(Settings.flag.data, pindex, XdrvMailbox.payload);
            }
            if (12 == pindex) {            // stop_flash_rotate
              stop_flash_rotate = XdrvMailbox.payload;
              SettingsSave(2);
            }
  #ifdef USE_HOME_ASSISTANT
            if ((19 == pindex) || (30 == pindex)) {
              HAssDiscover();              // Delayed execution to provide enough resources during hass_discovery or hass_light
            }
  #endif  // USE_HOME_ASSISTANT
          }
          else if (3 == ptype) {           // SetOption50 .. 81
            bitWrite(Settings.flag3.data, pindex, XdrvMailbox.payload);
            switch (pindex) {
              case 5:                      // SetOption55
                if (0 == XdrvMailbox.payload) {
                  restart_flag = 2;        // Disable mDNS needs restart
                }
                break;
              case 10:                     // SetOption60 enable or disable traditional sleep
                WiFiSetSleepMode();        // Update WiFi sleep mode accordingly
                break;
              case 18:                     // SetOption68 for multi-channel PWM, requires a reboot
              case 25:                     // SetOption75 grouptopic change
                restart_flag = 2;
                break;
            }
          }
          else if (4 == ptype) {           // SetOption82 .. 113
            bitWrite(Settings.flag4.data, pindex, XdrvMailbox.payload);
          }
        } else {
          ptype = 99;                      // Command Error
        }
      }
    }

    if (ptype < 99) {
      if (1 == ptype) {
        ResponseCmndIdxNumber(Settings.param[pindex]);
      } else {
        uint32_t flag = Settings.flag.data;
        if (3 == ptype) {
          flag = Settings.flag3.data;
        }
        else if (4 == ptype) {
          flag = Settings.flag4.data;
        }
        ResponseCmndIdxChar(GetStateText(bitRead(flag, pindex)));
      }
    }
  }
}

void CmndTemperatureResolution(void)
{
  if ((XdrvMailbox.payload >= 0) && (XdrvMailbox.payload <= 3)) {
    Settings.flag2.temperature_resolution = XdrvMailbox.payload;
  }
  ResponseCmndNumber(Settings.flag2.temperature_resolution);
}

void CmndHumidityResolution(void)
{
  if ((XdrvMailbox.payload >= 0) && (XdrvMailbox.payload <= 3)) {
    Settings.flag2.humidity_resolution = XdrvMailbox.payload;
  }
  ResponseCmndNumber(Settings.flag2.humidity_resolution);
}

void CmndPressureResolution(void)
{
  if ((XdrvMailbox.payload >= 0) && (XdrvMailbox.payload <= 3)) {
    Settings.flag2.pressure_resolution = XdrvMailbox.payload;
  }
  ResponseCmndNumber(Settings.flag2.pressure_resolution);
}

void CmndPowerResolution(void)
{
  if ((XdrvMailbox.payload >= 0) && (XdrvMailbox.payload <= 3)) {
    Settings.flag2.wattage_resolution = XdrvMailbox.payload;
  }
  ResponseCmndNumber(Settings.flag2.wattage_resolution);
}

void CmndVoltageResolution(void)
{
  if ((XdrvMailbox.payload >= 0) && (XdrvMailbox.payload <= 3)) {
    Settings.flag2.voltage_resolution = XdrvMailbox.payload;
  }
  ResponseCmndNumber(Settings.flag2.voltage_resolution);
}

void CmndFrequencyResolution(void)
{
  if ((XdrvMailbox.payload >= 0) && (XdrvMailbox.payload <= 3)) {
    Settings.flag2.frequency_resolution = XdrvMailbox.payload;
  }
  ResponseCmndNumber(Settings.flag2.frequency_resolution);
}

void CmndCurrentResolution(void)
{
  if ((XdrvMailbox.payload >= 0) && (XdrvMailbox.payload <= 3)) {
    Settings.flag2.current_resolution = XdrvMailbox.payload;
  }
  ResponseCmndNumber(Settings.flag2.current_resolution);
}

void CmndEnergyResolution(void)
{
  if ((XdrvMailbox.payload >= 0) && (XdrvMailbox.payload <= 5)) {
    Settings.flag2.energy_resolution = XdrvMailbox.payload;
  }
  ResponseCmndNumber(Settings.flag2.energy_resolution);
}

void CmndWeightResolution(void)
{
  if ((XdrvMailbox.payload >= 0) && (XdrvMailbox.payload <= 3)) {
    Settings.flag2.weight_resolution = XdrvMailbox.payload;
  }
  ResponseCmndNumber(Settings.flag2.weight_resolution);
}

void CmndSpeedUnit(void)
{
  if ((XdrvMailbox.payload >= 0) && (XdrvMailbox.payload <= 6)) {
    Settings.flag2.speed_conversion = XdrvMailbox.payload;
  }
  ResponseCmndNumber(Settings.flag2.speed_conversion);
}

void CmndModule(void)
{
  if ((XdrvMailbox.payload >= 0) && (XdrvMailbox.payload <= MAXMODULE)) {
    bool present = false;
    if (0 == XdrvMailbox.payload) {
      XdrvMailbox.payload = USER_MODULE;
      present = true;
    } else {
      XdrvMailbox.payload--;
      present = ValidTemplateModule(XdrvMailbox.payload);
    }
    if (present) {
      Settings.last_module = Settings.module;
      Settings.module = XdrvMailbox.payload;
      SetModuleType();
      if (Settings.last_module != XdrvMailbox.payload) {
        for (uint32_t i = 0; i < sizeof(Settings.my_gp); i++) {
          Settings.my_gp.io[i] = GPIO_NONE;
        }
      }
      restart_flag = 2;
    }
  }
  Response_P(S_JSON_COMMAND_NVALUE_SVALUE, XdrvMailbox.command, ModuleNr(), ModuleName().c_str());
}

void CmndModules(void)
{
  uint32_t midx = USER_MODULE;
  uint32_t lines = 1;
  bool jsflg = false;
  for (uint32_t i = 0; i <= sizeof(kModuleNiceList); i++) {
    if (i > 0) { midx = pgm_read_byte(kModuleNiceList + i -1); }
    if (!jsflg) {
      Response_P(PSTR("{\"" D_CMND_MODULES "%d\":{"), lines);
    } else {
      ResponseAppend_P(PSTR(","));
    }
    jsflg = true;
    uint32_t j = i ? midx +1 : 0;
    if ((ResponseAppend_P(PSTR("\"%d\":\"%s\""), j, AnyModuleName(midx).c_str()) > (LOGSZ - TOPSZ)) || (i == sizeof(kModuleNiceList))) {
      ResponseJsonEndEnd();
      MqttPublishPrefixTopic_P(RESULT_OR_STAT, UpperCase(XdrvMailbox.command, XdrvMailbox.command));
      jsflg = false;
      lines++;
    }
  }
  mqtt_data[0] = '\0';
}

void CmndGpio(void)
{
  if (XdrvMailbox.index < sizeof(Settings.my_gp)) {
    myio cmodule;
    ModuleGpios(&cmodule);
    if (ValidGPIO(XdrvMailbox.index, cmodule.io[XdrvMailbox.index]) && (XdrvMailbox.payload >= 0) && (XdrvMailbox.payload < GPIO_SENSOR_END)) {
      bool present = false;
      for (uint32_t i = 0; i < sizeof(kGpioNiceList); i++) {
        uint32_t midx = pgm_read_byte(kGpioNiceList + i);
        if (midx == XdrvMailbox.payload) { present = true; }
      }
      if (present) {
        for (uint32_t i = 0; i < sizeof(Settings.my_gp); i++) {
          if (ValidGPIO(i, cmodule.io[i]) && (Settings.my_gp.io[i] == XdrvMailbox.payload)) {
            Settings.my_gp.io[i] = GPIO_NONE;
          }
        }
        Settings.my_gp.io[XdrvMailbox.index] = XdrvMailbox.payload;
        restart_flag = 2;
      }
    }
    Response_P(PSTR("{"));
    bool jsflg = false;
    for (uint32_t i = 0; i < sizeof(Settings.my_gp); i++) {
      if (ValidGPIO(i, cmodule.io[i]) || ((GPIO_USER == XdrvMailbox.payload) && !FlashPin(i))) {
        if (jsflg) { ResponseAppend_P(PSTR(",")); }
        jsflg = true;
        uint8_t sensor_type = Settings.my_gp.io[i];
        if (!ValidGPIO(i, cmodule.io[i])) {
          sensor_type = cmodule.io[i];
          if (GPIO_USER == sensor_type) {  // A user GPIO equals a not connected (=GPIO_NONE) GPIO here
            sensor_type = GPIO_NONE;
          }
        }
        uint8_t sensor_name_idx = sensor_type;
        const char *sensor_names = kSensorNames;
        if (sensor_type > GPIO_FIX_START) {
          sensor_name_idx = sensor_type - GPIO_FIX_START -1;
          sensor_names = kSensorNamesFixed;
        }
        char stemp1[TOPSZ];
        ResponseAppend_P(PSTR("\"" D_CMND_GPIO "%d\":{\"%d\":\"%s\"}"),
          i, sensor_type, GetTextIndexed(stemp1, sizeof(stemp1), sensor_name_idx, sensor_names));
      }
    }
    if (jsflg) {
      ResponseJsonEnd();
    } else {
      ResponseCmndChar(D_JSON_NOT_SUPPORTED);
    }
  }
}

void CmndGpios(void)
{
  myio cmodule;
  ModuleGpios(&cmodule);
  uint32_t lines = 1;
  bool jsflg = false;
  for (uint32_t i = 0; i < sizeof(kGpioNiceList); i++) {
    uint32_t midx = pgm_read_byte(kGpioNiceList + i);
    if ((XdrvMailbox.payload != 255) && GetUsedInModule(midx, cmodule.io)) { continue; }
    if (!jsflg) {
      Response_P(PSTR("{\"" D_CMND_GPIOS "%d\":{"), lines);
    } else {
      ResponseAppend_P(PSTR(","));
    }
    jsflg = true;
    char stemp1[TOPSZ];
    if ((ResponseAppend_P(PSTR("\"%d\":\"%s\""), midx, GetTextIndexed(stemp1, sizeof(stemp1), midx, kSensorNames)) > (LOGSZ - TOPSZ)) || (i == sizeof(kGpioNiceList) -1)) {
      ResponseJsonEndEnd();
      MqttPublishPrefixTopic_P(RESULT_OR_STAT, UpperCase(XdrvMailbox.command, XdrvMailbox.command));
      jsflg = false;
      lines++;
    }
  }
  mqtt_data[0] = '\0';
}

void CmndTemplate(void)
{
  // {"NAME":"Generic","GPIO":[17,254,29,254,7,254,254,254,138,254,139,254,254],"FLAG":1,"BASE":255}
  bool error = false;

  if (strstr(XdrvMailbox.data, "{") == nullptr) {  // If no JSON it must be parameter
    if ((XdrvMailbox.payload > 0) && (XdrvMailbox.payload <= MAXMODULE)) {
      XdrvMailbox.payload--;
      if (ValidTemplateModule(XdrvMailbox.payload)) {
        ModuleDefault(XdrvMailbox.payload);     // Copy template module
        if (USER_MODULE == Settings.module) { restart_flag = 2; }
      }
    }
    else if (0 == XdrvMailbox.payload) {        // Copy current template to user template
      if (Settings.module != USER_MODULE) {
        ModuleDefault(Settings.module);
      }
    }
    else if (255 == XdrvMailbox.payload) {      // Copy current module with user configured GPIO
      if (Settings.module != USER_MODULE) {
        ModuleDefault(Settings.module);
      }
      snprintf_P(Settings.user_template.name, sizeof(Settings.user_template.name), PSTR("Merged"));
      uint32_t j = 0;
      for (uint32_t i = 0; i < sizeof(mycfgio); i++) {
        if (6 == i) { j = 9; }
        if (8 == i) { j = 12; }
        if (my_module.io[j] > GPIO_NONE) {
          Settings.user_template.gp.io[i] = my_module.io[j];
        }
        j++;
      }
    }
  }
  else {
    if (JsonTemplate(XdrvMailbox.data)) {    // Free 336 bytes StaticJsonBuffer stack space by moving code to function
      if (USER_MODULE == Settings.module) { restart_flag = 2; }
    } else {
      ResponseCmndChar(D_JSON_INVALID_JSON);
      error = true;
    }
  }
  if (!error) { TemplateJson(); }
}

void CmndPwm(void)
{
  if (pwm_present && (XdrvMailbox.index > 0) && (XdrvMailbox.index <= MAX_PWMS)) {
    if ((XdrvMailbox.payload >= 0) && (XdrvMailbox.payload <= Settings.pwm_range) && (pin[GPIO_PWM1 + XdrvMailbox.index -1] < 99)) {
      Settings.pwm_value[XdrvMailbox.index -1] = XdrvMailbox.payload;
      analogWrite(pin[GPIO_PWM1 + XdrvMailbox.index -1], bitRead(pwm_inverted, XdrvMailbox.index -1) ? Settings.pwm_range - XdrvMailbox.payload : XdrvMailbox.payload);
    }
    Response_P(PSTR("{"));
    MqttShowPWMState();  // Render the PWM status to MQTT
    ResponseJsonEnd();
  }
}

void CmndPwmfrequency(void)
{
  if ((1 == XdrvMailbox.payload) || ((XdrvMailbox.payload >= PWM_MIN) && (XdrvMailbox.payload <= PWM_MAX))) {
    Settings.pwm_frequency = (1 == XdrvMailbox.payload) ? PWM_FREQ : XdrvMailbox.payload;
    analogWriteFreq(Settings.pwm_frequency);   // Default is 1000 (core_esp8266_wiring_pwm.c)
  }
  ResponseCmndNumber(Settings.pwm_frequency);
}

void CmndPwmrange(void)
{
  if ((1 == XdrvMailbox.payload) || ((XdrvMailbox.payload > 254) && (XdrvMailbox.payload < 1024))) {
    Settings.pwm_range = (1 == XdrvMailbox.payload) ? PWM_RANGE : XdrvMailbox.payload;
    for (uint32_t i = 0; i < MAX_PWMS; i++) {
      if (Settings.pwm_value[i] > Settings.pwm_range) {
        Settings.pwm_value[i] = Settings.pwm_range;
      }
    }
    analogWriteRange(Settings.pwm_range);      // Default is 1023 (Arduino.h)
  }
  ResponseCmndNumber(Settings.pwm_range);
}

void CmndButtonDebounce(void)
{
  if ((XdrvMailbox.payload > 39) && (XdrvMailbox.payload < 1001)) {
    Settings.button_debounce = XdrvMailbox.payload;
  }
  ResponseCmndNumber(Settings.button_debounce);
}

void CmndSwitchDebounce(void)
{
  if ((XdrvMailbox.payload > 39) && (XdrvMailbox.payload < 1001)) {
    Settings.switch_debounce = XdrvMailbox.payload;
  }
  ResponseCmndNumber(Settings.switch_debounce);
}

/**
 * Changes the Serial port number of bits, parity and stop bits.
 * For the time being this command only has effect on the hardware
 * serial port (GPIO1 and GPIO3)
 * 
 * Meaning of the values:
 * 
 *   0 - 7N1 (7 data bits / no parity / 1 stop bit)
 *   1 - 7E1 (7 data bits / even parity / 1 stop bit)
 *   2 - 8N1 (8 data bits / no parity / 1 stop bit)
 *   3 - 8E1 (8 data bits / even parity / 1 stop bit)
 * 
 */

void CmndSerialConfig(void)
{
  // a frugal validation to check if the provided serial port mode is valid:

  if (XdrvMailbox.payload >= 0 && XdrvMailbox.payload <= 3) {
    uint8_t mode = (uint8_t) (XdrvMailbox.payload & 3);

    SetSerialConfig(mode);
  }

  SerialCfg config = SettingToSerialCfg(Settings.serial_config);

  ResponseCmndNumber(config.mode);
}

void CmndBaudrate(void)
{
<<<<<<< HEAD
  if (XdrvMailbox.payload >= 300) {    
    SetSerialBaudrate(XdrvMailbox.payload);
=======
  if (XdrvMailbox.payload >= 300) {
    XdrvMailbox.payload /= 300;  // Make it a valid baudrate
    uint32_t baudrate = (XdrvMailbox.payload & 0xFFFF) * 300;
    SetSerialBaudrate(baudrate);
>>>>>>> 4094b069
  }

  SerialCfg config = SettingToSerialCfg(Settings.serial_config);

  ResponseCmndNumber(config.baudrate * 300);
}

void CmndSerialConfig(void)
{
  // See TasmotaSerialConfig for possible options
  // SerialConfig 0..23 where 3 equals 8N1
  // SerialConfig 8N1

  if (XdrvMailbox.data_len > 0) {
    if (XdrvMailbox.data_len < 3) {                    // Use 0..23 as serial config option
      if ((XdrvMailbox.payload >= TS_SERIAL_5N1) && (XdrvMailbox.payload <= TS_SERIAL_8O2)) {
        SetSerialConfig(XdrvMailbox.payload);
      }
    }
    else if ((XdrvMailbox.payload >= 5) && (XdrvMailbox.payload <= 8)) {
      uint8_t serial_config = XdrvMailbox.payload -5;  // Data bits 5, 6, 7 or 8, No parity and 1 stop bit

      bool valid = true;
      char parity = (XdrvMailbox.data[1] & 0xdf);
      if ('E' == parity) {
        serial_config += 0x08;                         // Even parity
      }
      else if ('O' == parity) {
        serial_config += 0x10;                         // Odd parity
      }
      else if ('N' != parity) {
        valid = false;
      }

      if ('2' == XdrvMailbox.data[2]) {
        serial_config += 0x04;                         // Stop bits 2
      }
      else if ('1' != XdrvMailbox.data[2]) {
        valid = false;
      }

      if (valid) {
        SetSerialConfig(serial_config);
      }
    }
  }
  ResponseCmndChar(GetSerialConfig().c_str());
}

void CmndSerialSend(void)
{
  if ((XdrvMailbox.index > 0) && (XdrvMailbox.index <= 5)) {
    SetSeriallog(LOG_LEVEL_NONE);
    Settings.flag.mqtt_serial = 1;                                  // CMND_SERIALSEND and CMND_SERIALLOG
    Settings.flag.mqtt_serial_raw = (XdrvMailbox.index > 3) ? 1 : 0;  // CMND_SERIALSEND3
    if (XdrvMailbox.data_len > 0) {
      if (1 == XdrvMailbox.index) {
        Serial.printf("%s\n", XdrvMailbox.data);                    // "Hello Tiger\n"
      }
      else if (2 == XdrvMailbox.index || 4 == XdrvMailbox.index) {
        for (uint32_t i = 0; i < XdrvMailbox.data_len; i++) {
          Serial.write(XdrvMailbox.data[i]);                        // "Hello Tiger" or "A0"
        }
      }
      else if (3 == XdrvMailbox.index) {
        uint32_t dat_len = XdrvMailbox.data_len;
        Serial.printf("%s", Unescape(XdrvMailbox.data, &dat_len));  // "Hello\f"
      }
      else if (5 == XdrvMailbox.index) {
        SerialSendRaw(RemoveSpace(XdrvMailbox.data));               // "AA004566" as hex values
      }
      ResponseCmndDone();
    }
  }
}

void CmndSerialDelimiter(void)
{
  if ((XdrvMailbox.data_len > 0) && (XdrvMailbox.payload < 256)) {
    if (XdrvMailbox.payload > 0) {
      Settings.serial_delimiter = XdrvMailbox.payload;
    } else {
      uint32_t dat_len = XdrvMailbox.data_len;
      Unescape(XdrvMailbox.data, &dat_len);
      Settings.serial_delimiter = XdrvMailbox.data[0];
    }
  }
  ResponseCmndNumber(Settings.serial_delimiter);
}

void CmndSyslog(void)
{
  if ((XdrvMailbox.payload >= LOG_LEVEL_NONE) && (XdrvMailbox.payload <= LOG_LEVEL_DEBUG_MORE)) {
    SetSyslog(XdrvMailbox.payload);
  }
  Response_P(S_JSON_COMMAND_NVALUE_ACTIVE_NVALUE, XdrvMailbox.command, Settings.syslog_level, syslog_level);
}

void CmndLoghost(void)
{
  if (XdrvMailbox.data_len > 0) {
    SettingsUpdateText(SET_SYSLOG_HOST, (SC_DEFAULT == Shortcut()) ? SYS_LOG_HOST : XdrvMailbox.data);
  }
  ResponseCmndChar(SettingsText(SET_SYSLOG_HOST));
}

void CmndLogport(void)
{
  if ((XdrvMailbox.payload > 0) && (XdrvMailbox.payload < 65536)) {
    Settings.syslog_port = (1 == XdrvMailbox.payload) ? SYS_LOG_PORT : XdrvMailbox.payload;
  }
  ResponseCmndNumber(Settings.syslog_port);
}

void CmndIpAddress(void)
{
  if ((XdrvMailbox.index > 0) && (XdrvMailbox.index <= 4)) {
    uint32_t address;
    if (ParseIp(&address, XdrvMailbox.data)) {
      Settings.ip_address[XdrvMailbox.index -1] = address;
//        restart_flag = 2;
    }
    char stemp1[TOPSZ];
    snprintf_P(stemp1, sizeof(stemp1), PSTR(" (%s)"), WiFi.localIP().toString().c_str());
    Response_P(S_JSON_COMMAND_INDEX_SVALUE_SVALUE, XdrvMailbox.command, XdrvMailbox.index, IPAddress(Settings.ip_address[XdrvMailbox.index -1]).toString().c_str(), (1 == XdrvMailbox.index) ? stemp1:"");
  }
}

void CmndNtpServer(void)
{
  if ((XdrvMailbox.index > 0) && (XdrvMailbox.index <= MAX_NTP_SERVERS)) {
    if (!XdrvMailbox.usridx) {
      ResponseCmndAll(SET_NTPSERVER1, MAX_NTP_SERVERS);
    } else {
      uint32_t ntp_server = SET_NTPSERVER1 + XdrvMailbox.index -1;
      if (XdrvMailbox.data_len > 0) {
        SettingsUpdateText(ntp_server,
          (SC_CLEAR == Shortcut()) ? "" : (SC_DEFAULT == Shortcut()) ? (1 == XdrvMailbox.index) ? NTP_SERVER1 : (2 == XdrvMailbox.index) ? NTP_SERVER2 : NTP_SERVER3 : XdrvMailbox.data);
        SettingsUpdateText(ntp_server, ReplaceCommaWithDot(SettingsText(ntp_server)));
  //        restart_flag = 2;  // Issue #3890
        ntp_force_sync = true;
      }
      ResponseCmndIdxChar(SettingsText(ntp_server));
    }
  }
}

void CmndAp(void)
{
  if ((XdrvMailbox.payload >= 0) && (XdrvMailbox.payload <= 2)) {
    switch (XdrvMailbox.payload) {
    case 0:  // Toggle
      Settings.sta_active ^= 1;
      break;
    case 1:  // AP1
    case 2:  // AP2
      Settings.sta_active = XdrvMailbox.payload -1;
    }
    restart_flag = 2;
  }
  Response_P(S_JSON_COMMAND_NVALUE_SVALUE, XdrvMailbox.command, Settings.sta_active +1, SettingsText(SET_STASSID1 + Settings.sta_active));
}

void CmndSsid(void)
{
  if ((XdrvMailbox.index > 0) && (XdrvMailbox.index <= MAX_SSIDS)) {
    if (!XdrvMailbox.usridx) {
      ResponseCmndAll(SET_STASSID1, MAX_SSIDS);
    } else {
      if (XdrvMailbox.data_len > 0) {
        SettingsUpdateText(SET_STASSID1 + XdrvMailbox.index -1,
                (SC_CLEAR == Shortcut()) ? "" : (SC_DEFAULT == Shortcut()) ? (1 == XdrvMailbox.index) ? STA_SSID1 : STA_SSID2 : XdrvMailbox.data);
        Settings.sta_active = XdrvMailbox.index -1;
        restart_flag = 2;
      }
      ResponseCmndIdxChar(SettingsText(SET_STASSID1 + XdrvMailbox.index -1));
    }
  }
}

void CmndPassword(void)
{
  if ((XdrvMailbox.index > 0) && (XdrvMailbox.index <= 2)) {
    if ((XdrvMailbox.data_len > 4) || (SC_CLEAR == Shortcut()) || (SC_DEFAULT == Shortcut())) {
      SettingsUpdateText(SET_STAPWD1 + XdrvMailbox.index -1,
              (SC_CLEAR == Shortcut()) ? "" : (SC_DEFAULT == Shortcut()) ? (1 == XdrvMailbox.index) ? STA_PASS1 : STA_PASS2 : XdrvMailbox.data);
      Settings.sta_active = XdrvMailbox.index -1;
      restart_flag = 2;
      ResponseCmndIdxChar(SettingsText(SET_STAPWD1 + XdrvMailbox.index -1));
    } else {
      Response_P(S_JSON_COMMAND_INDEX_ASTERISK, XdrvMailbox.command, XdrvMailbox.index);
    }
  }
}

void CmndHostname(void)
{
  if (!XdrvMailbox.grpflg && (XdrvMailbox.data_len > 0)) {
    SettingsUpdateText(SET_HOSTNAME, (SC_DEFAULT == Shortcut()) ? WIFI_HOSTNAME : XdrvMailbox.data);
    if (strstr(SettingsText(SET_HOSTNAME), "%") != nullptr) {
      SettingsUpdateText(SET_HOSTNAME, WIFI_HOSTNAME);
    }
    restart_flag = 2;
  }
  ResponseCmndChar(SettingsText(SET_HOSTNAME));
}

void CmndWifiConfig(void)
{
  if ((XdrvMailbox.payload >= WIFI_RESTART) && (XdrvMailbox.payload < MAX_WIFI_OPTION)) {
    if ((EX_WIFI_SMARTCONFIG == XdrvMailbox.payload) || (EX_WIFI_WPSCONFIG == XdrvMailbox.payload)) {
      XdrvMailbox.payload = WIFI_MANAGER;
    }
    Settings.sta_config = XdrvMailbox.payload;
    wifi_state_flag = Settings.sta_config;
    if (WifiState() > WIFI_RESTART) {
      restart_flag = 2;
    }
  }
  char stemp1[TOPSZ];
  Response_P(S_JSON_COMMAND_NVALUE_SVALUE, XdrvMailbox.command, Settings.sta_config, GetTextIndexed(stemp1, sizeof(stemp1), Settings.sta_config, kWifiConfig));
}

void CmndFriendlyname(void)
{
  if ((XdrvMailbox.index > 0) && (XdrvMailbox.index <= MAX_FRIENDLYNAMES)) {
    if (!XdrvMailbox.usridx) {
      ResponseCmndAll(SET_FRIENDLYNAME1, MAX_FRIENDLYNAMES);
    } else {
      if (XdrvMailbox.data_len > 0) {
        char stemp1[TOPSZ];
        if (1 == XdrvMailbox.index) {
          snprintf_P(stemp1, sizeof(stemp1), PSTR(FRIENDLY_NAME));
        } else {
          snprintf_P(stemp1, sizeof(stemp1), PSTR(FRIENDLY_NAME "%d"), XdrvMailbox.index);
        }
        SettingsUpdateText(SET_FRIENDLYNAME1 + XdrvMailbox.index -1, ('"' == XdrvMailbox.data[0]) ? "" : (SC_DEFAULT == Shortcut()) ? stemp1 : XdrvMailbox.data);
      }
      ResponseCmndIdxChar(SettingsText(SET_FRIENDLYNAME1 + XdrvMailbox.index -1));
    }
  }
}

void CmndSwitchMode(void)
{
  if ((XdrvMailbox.index > 0) && (XdrvMailbox.index <= MAX_SWITCHES)) {
    if ((XdrvMailbox.payload >= 0) && (XdrvMailbox.payload < MAX_SWITCH_OPTION)) {
      Settings.switchmode[XdrvMailbox.index -1] = XdrvMailbox.payload;
    }
    ResponseCmndIdxNumber(Settings.switchmode[XdrvMailbox.index-1]);
  }
}

void CmndInterlock(void)
{
  // Interlock 0 - Off, Interlock 1 - On, Interlock 1,2 3,4 5,6,7
  uint32_t max_relays = devices_present;
  if (light_type) { max_relays--; }
  if (max_relays > sizeof(Settings.interlock[0]) * 8) { max_relays = sizeof(Settings.interlock[0]) * 8; }
  if (max_relays > 1) {                                         // Only interlock with more than 1 relay
    if (XdrvMailbox.data_len > 0) {
      if (strstr(XdrvMailbox.data, ",") != nullptr) {                    // Interlock entry
        for (uint32_t i = 0; i < MAX_INTERLOCKS; i++) { Settings.interlock[i] = 0; }  // Reset current interlocks
        char *group;
        char *q;
        uint32_t group_index = 0;
        power_t relay_mask = 0;
        for (group = strtok_r(XdrvMailbox.data, " ", &q); group && group_index < MAX_INTERLOCKS; group = strtok_r(nullptr, " ", &q)) {
          char *str;
          char *p;
          for (str = strtok_r(group, ",", &p); str; str = strtok_r(nullptr, ",", &p)) {
            int pbit = atoi(str);
            if ((pbit > 0) && (pbit <= max_relays)) {           // Only valid relays
              pbit--;
              if (!bitRead(relay_mask, pbit)) {                 // Only relay once
                bitSet(relay_mask, pbit);
                bitSet(Settings.interlock[group_index], pbit);
              }
            }
          }
          group_index++;
        }
        for (uint32_t i = 0; i < group_index; i++) {
          uint32_t minimal_bits = 0;
          for (uint32_t j = 0; j < max_relays; j++) {
            if (bitRead(Settings.interlock[i], j)) { minimal_bits++; }
          }
          if (minimal_bits < 2) { Settings.interlock[i] = 0; }  // Discard single relay as interlock
        }
      } else {
        Settings.flag.interlock = XdrvMailbox.payload &1;       // CMND_INTERLOCK - Enable/disable interlock
        if (Settings.flag.interlock) {
          SetDevicePower(power, SRC_IGNORE);                    // Remove multiple relays if set
        }
      }
#ifdef USE_SHUTTER
      if (Settings.flag3.shutter_mode) {  // SetOption80 - Enable shutter support
        ShutterInit(); // to update shutter mode
      }
#endif  // USE_SHUTTER
    }
    Response_P(PSTR("{\"" D_CMND_INTERLOCK "\":\"%s\",\"" D_JSON_GROUPS "\":\""), GetStateText(Settings.flag.interlock));
    uint32_t anygroup = 0;
    for (uint32_t i = 0; i < MAX_INTERLOCKS; i++) {
      if (Settings.interlock[i]) {
        anygroup++;
        ResponseAppend_P(PSTR("%s"), (anygroup > 1) ? " " : "");
        uint32_t anybit = 0;
        power_t mask = 1;
        for (uint32_t j = 0; j < max_relays; j++) {
          if (Settings.interlock[i] & mask) {
            anybit++;
            ResponseAppend_P(PSTR("%s%d"), (anybit > 1) ? "," : "", j +1);
          }
          mask <<= 1;
        }
      }
    }
    if (!anygroup) {
      for (uint32_t j = 1; j <= max_relays; j++) {
        ResponseAppend_P(PSTR("%s%d"), (j > 1) ? "," : "", j);
      }
    }
    ResponseAppend_P(PSTR("\"}"));
  } else {
    Settings.flag.interlock = 0;                                // CMND_INTERLOCK - Enable/disable interlock
    ResponseCmndStateText(Settings.flag.interlock);
  }
}

void CmndTeleperiod(void)
{
  if ((XdrvMailbox.payload >= 0) && (XdrvMailbox.payload < 3601)) {
    Settings.tele_period = (1 == XdrvMailbox.payload) ? TELE_PERIOD : XdrvMailbox.payload;
    if ((Settings.tele_period > 0) && (Settings.tele_period < 10)) Settings.tele_period = 10;   // Do not allow periods < 10 seconds
    tele_period = Settings.tele_period;
  }
  ResponseCmndNumber(Settings.tele_period);
}

void CmndReset(void)
{
  switch (XdrvMailbox.payload) {
  case 1:
    restart_flag = 211;
    ResponseCmndChar(D_JSON_RESET_AND_RESTARTING);
    break;
  case 2 ... 6:
    restart_flag = 210 + XdrvMailbox.payload;
    Response_P(PSTR("{\"" D_CMND_RESET "\":\"" D_JSON_ERASE ", " D_JSON_RESET_AND_RESTARTING "\"}"));
    break;
  case 99:
    Settings.bootcount = 0;
    Settings.bootcount_reset_time = 0;
    ResponseCmndDone();
    break;
  default:
    ResponseCmndChar(D_JSON_ONE_TO_RESET);
  }
}

void CmndTime(void)
{
// payload 0 = (re-)enable NTP
// payload 1 = Time format {"Time":"2019-09-04T14:31:29"}
// payload 2 = Time format {"Time":"2019-09-04T14:31:29","Epoch":1567600289}
// payload 3 = Time format {"Time":1567600289}
// payload 4 = reserved
// payload 1451602800 - disable NTP and set time to epoch

  uint32_t format = Settings.flag2.time_format;
  if (XdrvMailbox.data_len > 0) {
    if ((XdrvMailbox.payload > 0) && (XdrvMailbox.payload < 4)) {
      Settings.flag2.time_format = XdrvMailbox.payload -1;
      format = Settings.flag2.time_format;
    } else {
      format = 1;  // {"Time":"2019-09-04T14:31:29","Epoch":1567600289}
      RtcSetTime(XdrvMailbox.payload);
    }
  }
  mqtt_data[0] = '\0';
  ResponseAppendTimeFormat(format);
  ResponseJsonEnd();
}

void CmndTimezone(void)
{
  if ((XdrvMailbox.data_len > 0) && (XdrvMailbox.payload >= -13)) {
    Settings.timezone = XdrvMailbox.payload;
    Settings.timezone_minutes = 0;
    if (XdrvMailbox.payload < 15) {
      char *p = strtok (XdrvMailbox.data, ":");
      if (p) {
        p = strtok (nullptr, ":");
        if (p) {
          Settings.timezone_minutes = strtol(p, nullptr, 10);
          if (Settings.timezone_minutes > 59) { Settings.timezone_minutes = 59; }
        }
      }
    } else {
      Settings.timezone = 99;
    }
    ntp_force_sync = true;
  }
  if (99 == Settings.timezone) {
    ResponseCmndNumber(Settings.timezone);
  } else {
    char stemp1[TOPSZ];
    snprintf_P(stemp1, sizeof(stemp1), PSTR("%+03d:%02d"), Settings.timezone, Settings.timezone_minutes);
    ResponseCmndChar(stemp1);
  }
}

void CmndTimeStdDst(uint32_t ts)
{
  // TimeStd 0/1, 0/1/2/3/4, 1..12, 1..7, 0..23, +/-780
  if (XdrvMailbox.data_len > 0) {
    if (strstr(XdrvMailbox.data, ",") != nullptr) {   // Process parameter entry
      uint32_t tpos = 0;                      // Parameter index
      int value = 0;
      char *p = XdrvMailbox.data;                           // Parameters like "1, 2,3 , 4 ,5, -120" or ",,,,,+240"
      char *q = p;                           // Value entered flag
      while (p && (tpos < 7)) {
        if (p > q) {                         // Any value entered
          if (1 == tpos) { Settings.tflag[ts].hemis = value &1; }
          if (2 == tpos) { Settings.tflag[ts].week = (value < 0) ? 0 : (value > 4) ? 4 : value; }
          if (3 == tpos) { Settings.tflag[ts].month = (value < 1) ? 1 : (value > 12) ? 12 : value; }
          if (4 == tpos) { Settings.tflag[ts].dow = (value < 1) ? 1 : (value > 7) ? 7 : value; }
          if (5 == tpos) { Settings.tflag[ts].hour = (value < 0) ? 0 : (value > 23) ? 23 : value; }
          if (6 == tpos) { Settings.toffset[ts] = (value < -900) ? -900 : (value > 900) ? 900 : value; }
        }
        p = Trim(p);                        // Skip spaces
        if (tpos && (*p == ',')) { p++; }    // Skip separator
        p = Trim(p);                        // Skip spaces
        q = p;                               // Reset any value entered flag
        value = strtol(p, &p, 10);
        tpos++;                              // Next parameter
      }
      ntp_force_sync = true;
    } else {
      if (0 == XdrvMailbox.payload) {
        if (0 == ts) {
          SettingsResetStd();
        } else {
          SettingsResetDst();
        }
      }
      ntp_force_sync = true;
    }
  }
  Response_P(PSTR("{\"%s\":{\"Hemisphere\":%d,\"Week\":%d,\"Month\":%d,\"Day\":%d,\"Hour\":%d,\"Offset\":%d}}"),
    XdrvMailbox.command, Settings.tflag[ts].hemis, Settings.tflag[ts].week, Settings.tflag[ts].month, Settings.tflag[ts].dow, Settings.tflag[ts].hour, Settings.toffset[ts]);
}

void CmndTimeStd(void)
{
  CmndTimeStdDst(0);
}

void CmndTimeDst(void)
{
  CmndTimeStdDst(1);
}

void CmndAltitude(void)
{
  if ((XdrvMailbox.data_len > 0) && ((XdrvMailbox.payload >= -30000) && (XdrvMailbox.payload <= 30000))) {
    Settings.altitude = XdrvMailbox.payload;
  }
  ResponseCmndNumber(Settings.altitude);
}

void CmndLedPower(void)
{
  if ((XdrvMailbox.index > 0) && (XdrvMailbox.index <= MAX_LEDS)) {
    if (99 == pin[GPIO_LEDLNK]) { XdrvMailbox.index = 1; }
    if ((XdrvMailbox.payload >= 0) && (XdrvMailbox.payload <= 2)) {
      Settings.ledstate &= 8;                // Disable power control
      uint32_t mask = 1 << (XdrvMailbox.index -1);        // Led to control
      switch (XdrvMailbox.payload) {
      case 0: // Off
        led_power &= (0xFF ^ mask);
        Settings.ledstate = 0;
        break;
      case 1: // On
        led_power |= mask;
        Settings.ledstate = 8;
        break;
      case 2: // Toggle
        led_power ^= mask;
        Settings.ledstate ^= 8;
        break;
      }
      blinks = 0;
      if (99 == pin[GPIO_LEDLNK]) {
        SetLedPower(Settings.ledstate &8);
      } else {
        SetLedPowerIdx(XdrvMailbox.index -1, (led_power & mask));
      }
    }
    bool state = bitRead(led_power, XdrvMailbox.index -1);
    if (99 == pin[GPIO_LEDLNK]) {
      state = bitRead(Settings.ledstate, 3);
    }
    ResponseCmndIdxChar(GetStateText(state));
  }
}

void CmndLedState(void)
{
  if ((XdrvMailbox.payload >= 0) && (XdrvMailbox.payload < MAX_LED_OPTION)) {
    Settings.ledstate = XdrvMailbox.payload;
    if (!Settings.ledstate) {
      SetLedPowerAll(0);
      SetLedLink(0);
    }
  }
  ResponseCmndNumber(Settings.ledstate);
}

void CmndLedMask(void)
{
  if (XdrvMailbox.data_len > 0) {
    Settings.ledmask = XdrvMailbox.payload;
  }
  char stemp1[TOPSZ];
  snprintf_P(stemp1, sizeof(stemp1), PSTR("%d (0x%04X)"), Settings.ledmask, Settings.ledmask);
  ResponseCmndChar(stemp1);
}

void CmndWifiPower(void)
{
  if (XdrvMailbox.data_len > 0) {
    Settings.wifi_output_power = (uint8_t)(CharToFloat(XdrvMailbox.data) * 10);
    if (Settings.wifi_output_power > 205) {
      Settings.wifi_output_power = 205;
    }
    WifiSetOutputPower();
  }
  ResponseCmndChar(WifiGetOutputPower().c_str());
}

#ifdef USE_I2C
void CmndI2cScan(void)
{
  if (i2c_flg) {
    I2cScan(mqtt_data, sizeof(mqtt_data));
  }
}

void CmndI2cDriver(void)
{
  if (XdrvMailbox.index < MAX_I2C_DRIVERS) {
    if (XdrvMailbox.payload >= 0) {
      bitWrite(Settings.i2c_drivers[XdrvMailbox.index / 32], XdrvMailbox.index % 32, XdrvMailbox.payload &1);
      restart_flag = 2;
    }
  }
  Response_P(PSTR("{\"" D_CMND_I2CDRIVER "\":"));
  I2cDriverState();
  ResponseJsonEnd();
}
#endif  // USE_I2C

#ifdef USE_DEVICE_GROUPS
void CmndDevGroupShare(void)
{
  uint32_t parm[2] = { Settings.device_group_share_in, Settings.device_group_share_out };
  ParseParameters(2, parm);
  Settings.device_group_share_in = parm[0];
  Settings.device_group_share_out = parm[1];
  Response_P(PSTR("{\"" D_CMND_DEVGROUP_SHARE "\":{\"In\":\"%X\",\"Out\":\"%X\"}}"), Settings.device_group_share_in, Settings.device_group_share_out);
}
#endif  // USE_DEVICE_GROUPS

void CmndSensor(void)
{
  XsnsCall(FUNC_COMMAND_SENSOR);
}

void CmndDriver(void)
{
  XdrvCall(FUNC_COMMAND_DRIVER);
}<|MERGE_RESOLUTION|>--- conflicted
+++ resolved
@@ -23,18 +23,11 @@
   D_CMND_SETOPTION "|" D_CMND_TEMPERATURE_RESOLUTION "|" D_CMND_HUMIDITY_RESOLUTION "|" D_CMND_PRESSURE_RESOLUTION "|" D_CMND_POWER_RESOLUTION "|"
   D_CMND_VOLTAGE_RESOLUTION "|" D_CMND_FREQUENCY_RESOLUTION "|" D_CMND_CURRENT_RESOLUTION "|" D_CMND_ENERGY_RESOLUTION "|" D_CMND_WEIGHT_RESOLUTION "|"
   D_CMND_MODULE "|" D_CMND_MODULES "|" D_CMND_GPIO "|" D_CMND_GPIOS "|" D_CMND_TEMPLATE "|" D_CMND_PWM "|" D_CMND_PWMFREQUENCY "|" D_CMND_PWMRANGE "|"
-<<<<<<< HEAD
-  D_CMND_BUTTONDEBOUNCE "|" D_CMND_SWITCHDEBOUNCE "|" D_CMND_SYSLOG "|" D_CMND_LOGHOST "|" D_CMND_LOGPORT "|" D_CMND_SERIALSEND "|" D_CMND_SERIALCONFIG "|"
-  D_CMND_BAUDRATE "|" D_CMND_SERIALDELIMITER "|" D_CMND_IPADDRESS "|" D_CMND_NTPSERVER "|" D_CMND_AP "|" D_CMND_SSID "|" D_CMND_PASSWORD "|" D_CMND_HOSTNAME "|" 
-  D_CMND_WIFICONFIG "|" D_CMND_FRIENDLYNAME "|" D_CMND_SWITCHMODE "|" D_CMND_INTERLOCK "|" D_CMND_TELEPERIOD "|" D_CMND_RESET "|" D_CMND_TIME "|" D_CMND_TIMEZONE "|" 
-  D_CMND_TIMESTD "|" D_CMND_TIMEDST "|" D_CMND_ALTITUDE "|" D_CMND_LEDPOWER "|" D_CMND_LEDSTATE "|" D_CMND_LEDMASK "|" D_CMND_WIFIPOWER "|" D_CMND_TEMPOFFSET "|"
-=======
   D_CMND_BUTTONDEBOUNCE "|" D_CMND_SWITCHDEBOUNCE "|" D_CMND_SYSLOG "|" D_CMND_LOGHOST "|" D_CMND_LOGPORT "|" D_CMND_SERIALSEND "|" D_CMND_BAUDRATE "|" D_CMND_SERIALCONFIG "|"
   D_CMND_SERIALDELIMITER "|" D_CMND_IPADDRESS "|" D_CMND_NTPSERVER "|" D_CMND_AP "|" D_CMND_SSID "|" D_CMND_PASSWORD "|" D_CMND_HOSTNAME "|" D_CMND_WIFICONFIG "|"
   D_CMND_FRIENDLYNAME "|" D_CMND_SWITCHMODE "|" D_CMND_INTERLOCK "|" D_CMND_TELEPERIOD "|" D_CMND_RESET "|" D_CMND_TIME "|" D_CMND_TIMEZONE "|" D_CMND_TIMESTD "|"
   D_CMND_TIMEDST "|" D_CMND_ALTITUDE "|" D_CMND_LEDPOWER "|" D_CMND_LEDSTATE "|" D_CMND_LEDMASK "|" D_CMND_WIFIPOWER "|" D_CMND_TEMPOFFSET "|"
   D_CMND_SPEEDUNIT "|"
->>>>>>> 4094b069
 #ifdef USE_I2C
   D_CMND_I2CSCAN "|" D_CMND_I2CDRIVER "|"
 #endif
@@ -49,11 +42,7 @@
   &CmndSetoption, &CmndTemperatureResolution, &CmndHumidityResolution, &CmndPressureResolution, &CmndPowerResolution,
   &CmndVoltageResolution, &CmndFrequencyResolution, &CmndCurrentResolution, &CmndEnergyResolution, &CmndWeightResolution,
   &CmndModule, &CmndModules, &CmndGpio, &CmndGpios, &CmndTemplate, &CmndPwm, &CmndPwmfrequency, &CmndPwmrange,
-<<<<<<< HEAD
-  &CmndButtonDebounce, &CmndSwitchDebounce, &CmndSyslog, &CmndLoghost, &CmndLogport, &CmndSerialSend, &CmndSerialConfig, &CmndBaudrate,
-=======
   &CmndButtonDebounce, &CmndSwitchDebounce, &CmndSyslog, &CmndLoghost, &CmndLogport, &CmndSerialSend, &CmndBaudrate, &CmndSerialConfig,
->>>>>>> 4094b069
   &CmndSerialDelimiter, &CmndIpAddress, &CmndNtpServer, &CmndAp, &CmndSsid, &CmndPassword, &CmndHostname, &CmndWifiConfig,
   &CmndFriendlyname, &CmndSwitchMode, &CmndInterlock, &CmndTeleperiod, &CmndReset, &CmndTime, &CmndTimezone, &CmndTimeStd,
   &CmndTimeDst, &CmndAltitude, &CmndLedPower, &CmndLedState, &CmndLedMask, &CmndWifiPower, &CmndTempOffset,
@@ -1155,20 +1144,12 @@
 
 void CmndBaudrate(void)
 {
-<<<<<<< HEAD
-  if (XdrvMailbox.payload >= 300) {    
-    SetSerialBaudrate(XdrvMailbox.payload);
-=======
   if (XdrvMailbox.payload >= 300) {
     XdrvMailbox.payload /= 300;  // Make it a valid baudrate
     uint32_t baudrate = (XdrvMailbox.payload & 0xFFFF) * 300;
     SetSerialBaudrate(baudrate);
->>>>>>> 4094b069
-  }
-
-  SerialCfg config = SettingToSerialCfg(Settings.serial_config);
-
-  ResponseCmndNumber(config.baudrate * 300);
+  }
+  ResponseCmndNumber(Settings.baudrate * 300);
 }
 
 void CmndSerialConfig(void)
