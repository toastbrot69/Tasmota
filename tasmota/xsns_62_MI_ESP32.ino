/*
  xsns_62_MI_ESP32.ino - MI-BLE-sensors via ESP32 support for Tasmota

  Copyright (C) 2020  Christian Baars and Theo Arends

  This program is free software: you can redistribute it and/or modify
  it under the terms of the GNU General Public License as published by
  the Free Software Foundation, either version 3 of the License, or
  (at your option) any later version.

  This program is distributed in the hope that it will be useful,
  but WITHOUT ANY WARRANTY; without even the implied warranty of
  MERCHANTABILITY or FITNESS FOR A PARTICULAR PURPOSE.  See the
  GNU General Public License for more details.

  You should have received a copy of the GNU General Public License
  along with this program.  If not, see <http://www.gnu.org/licenses/>.


  --------------------------------------------------------------------------------------------
  Version yyyymmdd  Action    Description
  --------------------------------------------------------------------------------------------
  0.9.1.0 20200712  changed - add lights and yeerc, add pure passive mode with decryption,
                              lots of refactoring
  -------
  0.9.0.1 20200706  changed - adapt to new NimBLE-API, tweak scan process
  -------
  0.9.0.0 20200413  started - initial development by Christian Baars
                    forked  - from arendst/tasmota            - https://github.com/arendst/Tasmota

*/
#ifdef ESP32                       // ESP32 only. Use define USE_HM10 for ESP8266 support

#ifdef USE_MI_ESP32

#define XSNS_62                    62
#define USE_MI_DECRYPTION

#include <NimBLEDevice.h>
#include <vector>
#ifdef USE_MI_DECRYPTION
#include <mbedtls/ccm.h>
#endif //USE_MI_DECRYPTION

void MI32scanEndedCB(NimBLEScanResults results);
void MI32notifyCB(NimBLERemoteCharacteristic* pRemoteCharacteristic, uint8_t* pData, size_t length, bool isNotify);


struct {
  uint16_t perPage = 4;
  uint32_t period;             // set manually in addition to TELE-period, is set to TELE-period after start
  struct {
    uint32_t init:1;
    uint32_t connected:1;
    uint32_t autoScan:1;
    uint32_t canScan:1;
    uint32_t runningScan:1;
    uint32_t canConnect:1;
    uint32_t willConnect:1;
    uint32_t readingDone:1;
    uint32_t shallSetTime:1;
    uint32_t willSetTime:1;
    uint32_t shallReadBatt:1;
    uint32_t willReadBatt:1;
    uint32_t shallSetUnit:1;
    uint32_t willSetUnit:1;
    uint32_t triggeredTele:1;
    uint32_t shallClearResults:1;
    uint32_t directMQTT:1;    // TODO: direct bridging of every single sensor message

  } mode;
  struct {
    uint8_t sensor;           // points to to the number 0...255
  } state;
} MI32;

#pragma pack(1)  // byte-aligned structures to read the sensor data

  struct {
    uint16_t temp;
    uint8_t hum;
    uint16_t volt; // LYWSD03 only
  } LYWSD0x_HT;
  struct {
    uint8_t spare;
    uint16_t temp;
    uint16_t hum;
  } CGD1_HT;
  struct {
    uint16_t temp;
    uint8_t spare;
    uint32_t lux;
    uint8_t moist;
    uint16_t fert;
  } Flora_TLMF; // temperature, lux, moisture, fertility


struct mi_beacon_t{
  uint16_t frame;
  uint16_t productID;
  uint8_t counter;
  uint8_t MAC[6];
  uint8_t spare;
  uint8_t type;
  uint8_t ten;
  uint8_t size;
  union {
    struct{ //0d
      uint16_t temp;
      uint16_t hum;
    }HT;
    uint8_t bat; //0a
    uint16_t temp; //04
    uint16_t hum; //06
    uint32_t lux; //07
    uint8_t moist; //08
    uint16_t fert; //09
    uint32_t NMT; //17
    struct{ //01
      uint16_t num;
      uint8_t longPress; 
    }Btn; 
  };
  uint8_t padding[12];
};

struct cg_packet_t {
  uint16_t frameID;
  uint8_t MAC[6];
  uint16_t mode;
  union {
    struct {
    int16_t temp;  // -9 - 59 °C
    uint16_t hum;
    };
    uint8_t bat;
  };
};

struct encPacket_t{
  // the packet is longer, but this part is enough to decrypt
  uint16_t PID;
  uint8_t frameCnt;
  uint8_t MAC[6];
  uint8_t payload[16]; // only a pointer to the address, size is variable
};

union mi_bindKey_t{
  struct{
    uint8_t key[16];
    uint8_t MAC[6];
    };
  uint8_t buf[22];
};

#pragma pack(0)

struct mi_sensor_t{
  uint8_t type; //Flora = 1; MI-HT_V1=2; LYWSD02=3; LYWSD03=4; CGG1=5; CGD1=6
<<<<<<< HEAD
  uint8_t serial[6];
  uint8_t showedUp;
  int rssi;
=======
  uint8_t lastCnt; //device generated counter of the packet
  uint8_t shallSendMQTT;
  uint8_t MAC[6];
  // uint8_t showedUp;
  uint32_t lastTime;
  uint32_t lux;
>>>>>>> 96d37ec5
  float temp; //Flora, MJ_HT_V1, LYWSD0x, CGx
  union {
    struct {
      float moisture;
      float fertility;
      char firmware[6]; // actually only for FLORA but hopefully we can add for more devices
    }; // Flora
    struct {
      float hum;
    }; // MJ_HT_V1, LYWSD0x
    struct {
      uint16_t events; //"alarms" since boot
      uint32_t NMT;    // no motion time in seconds for the MJYD2S
      uint8_t eventType; //internal type of actual event for the MJYD2S -> 1: PIR, 2: No PIR, 3: NMT
    };
    uint16_t Btn;
  };
  union {
      uint8_t bat; // many values seem to be hard-coded garbage (LYWSD0x, GCD1)
  };
};

std::vector<mi_sensor_t> MIBLEsensors;
std::vector<mi_bindKey_t> MIBLEbindKeys;

static BLEScan* MI32Scan;

/*********************************************************************************************\
 * constants
\*********************************************************************************************/

#define D_CMND_MI32 "MI32"

const char S_JSON_MI32_COMMAND_NVALUE[] PROGMEM = "{\"" D_CMND_MI32 "%s\":%d}";
const char S_JSON_MI32_COMMAND[] PROGMEM        = "{\"" D_CMND_MI32 "%s%s\"}";
const char kMI32_Commands[] PROGMEM             = "Period|Time|Page|Battery|Unit|Key";

#define FLORA       1
#define MJ_HT_V1    2
#define LYWSD02     3
#define LYWSD03MMC  4
#define CGG1        5
#define CGD1        6
#define NLIGHT      7
#define MJYD2S      8
#define YEERC       9

const uint16_t kMI32DeviceID[9]={ 0x0098, // Flora
                                  0x01aa, // MJ_HT_V1
                                  0x045b, // LYWSD02
                                  0x055b, // LYWSD03
                                  0x0347, // CGG1
                                  0x0576, // CGD1
                                  0x03dd, // NLIGHT
                                  0x07f6, // MJYD2S
                                  0x0153  // yee-rc
                                  };

const char kMI32DeviceType1[] PROGMEM = "Flora";
const char kMI32DeviceType2[] PROGMEM = "MJ_HT_V1";
const char kMI32DeviceType3[] PROGMEM = "LYWSD02";
const char kMI32DeviceType4[] PROGMEM = "LYWSD03";
const char kMI32DeviceType5[] PROGMEM = "CGG1";
const char kMI32DeviceType6[] PROGMEM = "CGD1";
const char kMI32DeviceType7[] PROGMEM = "NLIGHT";
const char kMI32DeviceType8[] PROGMEM = "MJYD2S";
const char kMI32DeviceType9[] PROGMEM = "YEERC";
const char * kMI32DeviceType[] PROGMEM = {kMI32DeviceType1,kMI32DeviceType2,kMI32DeviceType3,kMI32DeviceType4,kMI32DeviceType5,kMI32DeviceType6,kMI32DeviceType7,kMI32DeviceType8,kMI32DeviceType9};

/*********************************************************************************************\
 * enumerations
\*********************************************************************************************/

enum MI32_Commands {          // commands useable in console or rules
  CMND_MI32_PERIOD,           // set period like TELE-period in seconds between read-cycles
  CMND_MI32_TIME,             // set LYWSD02-Time from ESP8266-time
  CMND_MI32_PAGE,             // sensor entries per web page, which will be shown alternated
  CMND_MI32_BATTERY,          // read all battery levels
  CMND_MI32_UNIT,             // toggles the displayed unit between C/F (LYWSD02)
  CMND_MI32_KEY               // add bind key to a mac for packet decryption
  };

enum MI32_TASK {
       MI32_TASK_SCAN = 0,
       MI32_TASK_CONN = 1,
       MI32_TASK_TIME = 2,
       MI32_TASK_BATT = 3,
       MI32_TASK_UNIT = 4,
};

/*********************************************************************************************\
 * Classes
\*********************************************************************************************/

class MI32SensorCallback : public NimBLEClientCallbacks {
  void onConnect(NimBLEClient* pclient) {
    AddLog_P2(LOG_LEVEL_DEBUG,PSTR("connected %s"), kMI32DeviceType[(MIBLEsensors[MI32.state.sensor].type)-1]);
    MI32.mode.willConnect = 0;
    MI32.mode.connected = 1;
  }
  void onDisconnect(NimBLEClient* pclient) {
    MI32.mode.connected = 0;
    AddLog_P2(LOG_LEVEL_DEBUG,PSTR("disconnected %s"), kMI32DeviceType[(MIBLEsensors[MI32.state.sensor].type)-1]);
  }
  bool onConnParamsUpdateRequest(NimBLEClient* MI32Client, const ble_gap_upd_params* params) {
    if(params->itvl_min < 24) { /** 1.25ms units */
      return false;
    } else if(params->itvl_max > 40) { /** 1.25ms units */
      return false;
    } else if(params->latency > 2) { /** Number of intervals allowed to skip */
      return false;
    } else if(params->supervision_timeout > 100) { /** 10ms units */
      return false;
    }
    return true;
  }
};

class MI32AdvCallbacks: public NimBLEAdvertisedDeviceCallbacks {
  void onResult(NimBLEAdvertisedDevice* advertisedDevice) {
    // AddLog_P2(LOG_LEVEL_DEBUG,PSTR("Advertised Device: %s Buffer: %u"),advertisedDevice->getAddress().toString().c_str(),advertisedDevice->getServiceData().length());
    if (advertisedDevice->getServiceData().length() == 0) {
      // AddLog_P2(LOG_LEVEL_DEBUG,PSTR("No Xiaomi Device: %s Buffer: %u"),advertisedDevice->getAddress().toString().c_str(),advertisedDevice->getServiceData().length());
      MI32Scan->erase(advertisedDevice->getAddress());
      return;
    }
    uint16_t uuid = advertisedDevice->getServiceDataUUID().getNative()->u16.value;
    // AddLog_P2(LOG_LEVEL_DEBUG,PSTR("UUID: %x"),uuid);
    uint8_t addr[6];
    memcpy(addr,advertisedDevice->getAddress().getNative(),6);
    MI32_ReverseMAC(addr);
    int rssi = 0xffff;
    if(advertisedDevice->haveRSSI()) {
      rssi = advertisedDevice->getRSSI();
    }
    // AddLog_P2(LOG_LEVEL_DEBUG,PSTR("RSSI: %d"),rssi); // actually i never got a 0xffff
    if(uuid==0xfe95) {
<<<<<<< HEAD
      MI32ParseResponse((char*)advertisedDevice->getServiceData().data(),advertisedDevice->getServiceData().length(), addr, rssi);
      MI32Scan->erase(advertisedDevice->getAddress());
    }
    else if(uuid==0xfdcd) {
      MI32parseCGD1Packet((char*)advertisedDevice->getServiceData().data(),advertisedDevice->getServiceData().length(), addr, rssi);
      MI32Scan->erase(advertisedDevice->getAddress());
=======
      MI32ParseResponse((char*)advertisedDevice->getServiceData().data(),advertisedDevice->getServiceData().length(), addr);
    }
    else if(uuid==0xfdcd) {
      MI32parseCGD1Packet((char*)advertisedDevice->getServiceData().data(),advertisedDevice->getServiceData().length(), addr);
>>>>>>> 96d37ec5
    }
    else {
      MI32Scan->erase(advertisedDevice->getAddress());
      // AddLog_P2(LOG_LEVEL_DEBUG,PSTR("No Xiaomi Device: %s Buffer: %u"),advertisedDevice->getAddress().toString().c_str(),advertisedDevice->getServiceData().length());
    }
  };
};


static MI32AdvCallbacks MI32ScanCallbacks;
static MI32SensorCallback MI32SensorCB;
static NimBLEClient* MI32Client;

/*********************************************************************************************\
 * BLE callback functions
\*********************************************************************************************/

void MI32scanEndedCB(NimBLEScanResults results){
  AddLog_P2(LOG_LEVEL_DEBUG,PSTR("Scan ended"));
  MI32.mode.runningScan = 0;
}

void MI32notifyCB(NimBLERemoteCharacteristic* pRemoteCharacteristic, uint8_t* pData, size_t length, bool isNotify){
    AddLog_P2(LOG_LEVEL_DEBUG,PSTR("Notified length: %u"),length);
    switch(MIBLEsensors[MI32.state.sensor].type){
      case LYWSD03MMC: case LYWSD02:
        MI32readHT_LY((char*)pData);
        MI32.mode.readingDone = 1;
        break;
      default:
        MI32.mode.readingDone = 1;
        break;
    }
}
/*********************************************************************************************\
 * Helper functions
\*********************************************************************************************/

void MI32_ReverseMAC(uint8_t _mac[]){
  uint8_t _reversedMAC[6];
  for (uint8_t i=0; i<6; i++){
    _reversedMAC[5-i] = _mac[i];
  }
  memcpy(_mac,_reversedMAC, sizeof(_reversedMAC));
}

#ifdef USE_MI_DECRYPTION
void MI32AddKey(char* payload){
  mi_bindKey_t keyMAC;
  memset(keyMAC.buf,0,sizeof(keyMAC));
  MI32KeyMACStringToBytes(payload,keyMAC.buf);
  bool unknownKey = true;
  for(uint32_t i=0; i<MIBLEbindKeys.size(); i++){
    if(memcmp(keyMAC.MAC,MIBLEbindKeys[i].MAC,sizeof(keyMAC.MAC))==0){
      AddLog_P2(LOG_LEVEL_DEBUG,PSTR("known key"));
      unknownKey=false;
    }
  }
  if(unknownKey){
    AddLog_P2(LOG_LEVEL_DEBUG,PSTR("New key"));
    MIBLEbindKeys.push_back(keyMAC);
  }
}

/**
 * @brief Convert combined key-MAC-string to 
 *
 * @param _string input string in format: AABBCCDDEEFF... (upper case!), must be 44 chars!!
 * @param _mac  target byte array with fixed size of 16 + 6 
 */
void MI32KeyMACStringToBytes(char* _string,uint8_t _keyMAC[]) { //uppercase
    uint32_t index = 0;
    while (index < 44) {
        char c = _string[index];
        uint8_t value = 0;
        if(c >= '0' && c <= '9')
          value = (c - '0');
        else if (c >= 'A' && c <= 'F')
          value = (10 + (c - 'A'));
        _keyMAC[(index/2)] += value << (((index + 1) % 2) * 4);
        index++;
    }
    // AddLog_P2(LOG_LEVEL_DEBUG,PSTR("MI32:  %s to:"),_string);
    // AddLog_P2(LOG_LEVEL_DEBUG,PSTR("MI32:  key-array: %02X%02X%02X%02X%02X%02X%02X%02X%02X%02X%02X%02X%02X%02X%02X%02X"),_keyMAC[0],_keyMAC[1],_keyMAC[2],_keyMAC[3],_keyMAC[4],_keyMAC[5],_keyMAC[6],_keyMAC[7],_keyMAC[8],_keyMAC[9],_keyMAC[10],_keyMAC[11],_string,_keyMAC[12],_keyMAC[13],_keyMAC[14],_keyMAC[15]);
    // AddLog_P2(LOG_LEVEL_DEBUG,PSTR("MI32: MAC-array: %02X%02X%02X%02X%02X%02X"),_keyMAC[16],_keyMAC[17],_keyMAC[18],_keyMAC[19],_keyMAC[20],_keyMAC[21]);
}

/**
 * @brief Decrypts payload in place
 * 
 * @param _buf - pointer to the buffer at position of PID
 * @param _bufSize - buffersize (last position is last byte of TAG)
 * @param _type - sensor type
 * @return int - error code, 0 for success
 */
int MI32_decryptPacket(char *_buf, uint16_t _bufSize, uint32_t _type){
  encPacket_t *packet = (encPacket_t*)_buf;
  // AddLog_P2(LOG_LEVEL_DEBUG,PSTR("to decrypt: %02x %02x %02x %02x %02x %02x %02x %02x"),(uint8_t)_buf[0],(uint8_t)_buf[1],(uint8_t)_buf[2],(uint8_t)_buf[3],(uint8_t)_buf[4],(uint8_t)_buf[5],(uint8_t)_buf[6],(uint8_t)_buf[7]);
  // AddLog_P2(LOG_LEVEL_DEBUG,PSTR("       : %02x %02x %02x %02x %02x %02x %02x %02x"),(uint8_t)_buf[8],(uint8_t)_buf[9],(uint8_t)_buf[10],(uint8_t)_buf[11],(uint8_t)_buf[12],(uint8_t)_buf[13],(uint8_t)_buf[14],(uint8_t)_buf[15]);
  // AddLog_P2(LOG_LEVEL_DEBUG,PSTR("       : %02x %02x %02x %02x %02x %02x %02x %02x"),(uint8_t)_buf[16],(uint8_t)_buf[17],(uint8_t)_buf[18],(uint8_t)_buf[19],(uint8_t)_buf[20],(uint8_t)_buf[21],(uint8_t)_buf[22],(uint8_t)_buf[23]);
  // AddLog_P2(LOG_LEVEL_DEBUG,PSTR("as packet:  MAC: %02x  %02x  %02x  %02x  %02x  %02x"), packet->MAC[0], packet->MAC[1], packet->MAC[2], packet->MAC[3], packet->MAC[4], packet->MAC[5]);

  AddLog_P2(LOG_LEVEL_DEBUG,PSTR("Decrypt Size of Buffer: %u"), _bufSize);
  int ret = 0;
  unsigned char output[10] = {0};
  uint8_t nonce[12];
  uint8_t tag[4 ];
  const unsigned char authData[1] = {0x11};

  // nonce: device MAC, device type, frame cnt, ext. cnt
  for (uint32_t i = 0; i<6; i++){
    nonce[i] = packet->MAC[i];
  }
  memcpy((uint8_t*)&nonce+6,(uint8_t*)&packet->PID,2);
  nonce[8] = packet->frameCnt;
  memcpy((uint8_t*)&nonce+9,(char*)&_buf[_bufSize-9],3);
  // AddLog_P2(LOG_LEVEL_DEBUG,PSTR("nonceCnt1 and 2: %02x %02x %02x"),nonce[9],nonce[10],nonce[11]);
  memcpy((uint8_t*)&tag,(char*)&_buf[_bufSize-6],4);
  // AddLog_P2(LOG_LEVEL_DEBUG,PSTR("tag: %02x %02x %02x %02x"),tag[0],tag[1],tag[2],tag[3]);

  MI32_ReverseMAC(packet->MAC);
  uint8_t _bindkey[16] = {0x0};
  for(uint32_t i=0; i<MIBLEbindKeys.size(); i++){
    if(memcmp(packet->MAC,MIBLEbindKeys[i].MAC,sizeof(packet->MAC))==0){
      AddLog_P2(LOG_LEVEL_DEBUG,PSTR("have key"));
      memcpy(_bindkey,MIBLEbindKeys[i].key,sizeof(_bindkey));
    }
    else{
    // AddLog_P2(LOG_LEVEL_DEBUG,PSTR("Mac in packet: %02x  %02x  %02x  %02x  %02x  %02x"), packet->MAC[0], packet->MAC[1], packet->MAC[2], packet->MAC[3], packet->MAC[4], packet->MAC[5]);
    // AddLog_P2(LOG_LEVEL_DEBUG,PSTR("Mac in vector: %02x  %02x  %02x  %02x  %02x  %02x"), MIBLEbindKeys[i].MAC[0], MIBLEbindKeys[i].MAC[1], MIBLEbindKeys[i].MAC[2], MIBLEbindKeys[i].MAC[3], MIBLEbindKeys[i].MAC[4], MIBLEbindKeys[i].MAC[5]);
    }
  }

  // init
  mbedtls_ccm_context ctx;
  mbedtls_ccm_init(&ctx);
  // set bind key
  ret = mbedtls_ccm_setkey(&ctx,
    MBEDTLS_CIPHER_ID_AES,
    _bindkey,
    16 * 8 //bits
  );
  AddLog_P2(LOG_LEVEL_DEBUG,PSTR("set key: %i, MAC: %02x  %02x  %02x  %02x  %02x  %02x"),ret, packet->MAC[0], packet->MAC[1], packet->MAC[2], packet->MAC[3], packet->MAC[4], packet->MAC[5]);

/*int mbedtls_ccm_auth_decrypt( mbedtls_ccm_context *ctx, size_t length,
                      const unsigned char *iv, size_t iv_len,
                      const unsigned char *add, size_t add_len,
                      const unsigned char *input, unsigned char *output,
                      const unsigned char *tag, size_t tag_len )
*/
  ret = mbedtls_ccm_auth_decrypt(&ctx,_bufSize-18,
    (const unsigned char*)&nonce, sizeof(nonce),
    authData, sizeof(authData),
    (const unsigned char*)packet->payload, output,
    tag,sizeof(tag));

  AddLog_P2(LOG_LEVEL_DEBUG,PSTR("Decrypted %i: %02x  %02x  %02x  %02x  %02x %02x  %02x"), ret, output[0],output[1],output[2],output[3],output[4],output[5],output[6]);
  // put decrypted data in place
  memcpy((uint8_t*)(packet->payload)+1,output,_bufSize-18);
  // clean up
  mbedtls_ccm_free(&ctx);
  return ret;
}
#endif // USE_MI_DECRYPTION

/*********************************************************************************************\
 * common functions
\*********************************************************************************************/


/**
 * @brief Return the slot number of a known sensor or return create new sensor slot
 *
 * @param _MAC     BLE address of the sensor
 * @param _type       Type number of the sensor
 * @return uint32_t   Known or new slot in the sensors-vector
 */
uint32_t MIBLEgetSensorSlot(uint8_t (&_MAC)[6], uint16_t _type, uint8_t counter){

  DEBUG_SENSOR_LOG(PSTR("%s: will test ID-type: %x"),D_CMND_MI32, _type);
  bool _success = false;
  for (uint32_t i=0;i<9;i++){ // i < sizeof(kMI32DeviceID) gives compiler warning
    if(_type == kMI32DeviceID[i]){
      DEBUG_SENSOR_LOG(PSTR("MI32: ID is type %u"), i);
      _type = i+1;
      _success = true;
    }
    else {
      DEBUG_SENSOR_LOG(PSTR("%s: ID-type is not: %x"),D_CMND_MI32,kMI32DeviceID[i]);
    }
  }
  if(!_success) return 0xff;

  DEBUG_SENSOR_LOG(PSTR("%s: vector size %u"),D_CMND_MI32, MIBLEsensors.size());
  for(uint32_t i=0; i<MIBLEsensors.size(); i++){
    if(memcmp(_MAC,MIBLEsensors[i].MAC,sizeof(_MAC))==0){
      DEBUG_SENSOR_LOG(PSTR("%s: known sensor at slot: %u"),D_CMND_MI32, i);
      // AddLog_P2(LOG_LEVEL_DEBUG,PSTR("Counters: %x %x"),MIBLEsensors[i].lastCnt, counter);
      if(MIBLEsensors[i].lastCnt==counter) {
        // AddLog_P2(LOG_LEVEL_DEBUG,PSTR("Old packet"));
        return 0xff; // packet received before, stop here
      }
      return i;
    }
    DEBUG_SENSOR_LOG(PSTR("%s: i: %x %x %x %x %x %x"),D_CMND_MI32, MIBLEsensors[i].MAC[5], MIBLEsensors[i].MAC[4],MIBLEsensors[i].MAC[3],MIBLEsensors[i].MAC[2],MIBLEsensors[i].MAC[1],MIBLEsensors[i].MAC[0]);
    DEBUG_SENSOR_LOG(PSTR("%s: n: %x %x %x %x %x %x"),D_CMND_MI32, _MAC[5], _MAC[4], _MAC[3],_MAC[2],_MAC[1],_MAC[0]);
  }
  DEBUG_SENSOR_LOG(PSTR("%s: found new sensor"),D_CMND_MI32);
  mi_sensor_t _newSensor;
  memcpy(_newSensor.MAC,_MAC, sizeof(_MAC));
  _newSensor.type = _type;

  _newSensor.temp =NAN;
  _newSensor.bat=0x00;
<<<<<<< HEAD
  _newSensor.rssi=0xffff;
  _newSensor.firmware[0]='\0';
=======
  _newSensor.lux = 0x00ffffff;
>>>>>>> 96d37ec5
  switch (_type)
    {
    case FLORA:
      _newSensor.moisture =NAN;
      _newSensor.fertility =NAN;
      break;
    case 2: case 3: case 4: case 5: case 6:
      _newSensor.hum=NAN;
      break;
    default:
      _newSensor.NMT=0;
      _newSensor.events=0x00;
      _newSensor.eventType=0x00;
      break;
    }
  MIBLEsensors.push_back(_newSensor);
  AddLog_P2(LOG_LEVEL_DEBUG,PSTR("%s: new %s at slot: %u"),D_CMND_MI32, kMI32DeviceType[_type-1],MIBLEsensors.size()-1);
  return MIBLEsensors.size()-1;
};

/**
 * @brief trigger real-time message for PIR or RC
 * 
 */
void MI32triggerTele(void){
    MI32.mode.triggeredTele = true;
    mqtt_data[0] = '\0';
    if (MqttShowSensor()) {
      MqttPublishPrefixTopic_P(TELE, PSTR(D_RSLT_SENSOR), Settings.flag.mqtt_sensor_retain);
  #ifdef USE_RULES
      RulesTeleperiod();  // Allow rule based HA messages
  #endif  // USE_RULES
    }
}
/*********************************************************************************************\
 * init NimBLE
\*********************************************************************************************/

void MI32Init(void) {
  MI32.mode.init = false;
  if (!MI32.mode.init) {
    NimBLEDevice::init("");

    MI32.mode.canScan = 1;
    MI32.mode.init = 1;
    MI32.period = Settings.tele_period;

    MI32StartScanTask(); // Let's get started !!
  }
  return;
}

/*********************************************************************************************\
 * Task section
\*********************************************************************************************/

void MI32StartTask(uint32_t task){
  switch(task){
    case MI32_TASK_SCAN:
      if (MI32.mode.canScan == 0 || MI32.mode.willConnect == 1) return;
      if (MI32.mode.runningScan == 1 || MI32.mode.connected == 1) return;
      MI32StartScanTask();
      break;
    case MI32_TASK_CONN:
      if (MI32.mode.canConnect == 0 || MI32.mode.willConnect == 1 ) return;
      if (MI32.mode.connected == 1) return;
      MI32StartSensorTask();
      break;
    case MI32_TASK_TIME:
      if (MI32.mode.shallSetTime == 0) return;
      MI32StartTimeTask();
      break;
    case MI32_TASK_BATT:
      if (MI32.mode.willReadBatt == 1) return;
      MI32StartBatteryTask();
      break;
    case MI32_TASK_UNIT:
      if (MI32.mode.shallSetUnit == 0) return;
      MI32StartUnitTask();
      break;
    default:
      break;
  }
}

bool MI32ConnectActiveSensor(){ // only use inside a task !!
    MI32.mode.connected = 0;

    NimBLEAddress _address = NimBLEAddress(MIBLEsensors[MI32.state.sensor].MAC);
    if(NimBLEDevice::getClientListSize()) {
      // AddLog_P2(LOG_LEVEL_DEBUG,PSTR("%s: found any clients in the list"),D_CMND_MI32);
      MI32Client = NimBLEDevice::getClientByPeerAddress(_address);
      if(MI32Client){
        // Should be impossible
        // AddLog_P2(LOG_LEVEL_DEBUG,PSTR("%s: got connected client"),D_CMND_MI32);
      }
      else {
        // Should be the norm after the first iteration
        MI32Client = NimBLEDevice::getDisconnectedClient();
        // AddLog_P2(LOG_LEVEL_DEBUG,PSTR("%s: got disconnected client"),D_CMND_MI32);
      }
    }

    if(NimBLEDevice::getClientListSize() >= NIMBLE_MAX_CONNECTIONS) {
        MI32.mode.willConnect = 0;
        DEBUG_SENSOR_LOG(PSTR("%s: max connection already reached"),D_CMND_MI32);
        return false;
    }
    if(!MI32Client) {
      // AddLog_P2(LOG_LEVEL_DEBUG,PSTR("%s: will create client"),D_CMND_MI32);
      MI32Client = NimBLEDevice::createClient();
      MI32Client->setClientCallbacks(&MI32SensorCB , false);
      MI32Client->setConnectionParams(12,12,0,48);
      MI32Client->setConnectTimeout(30);
      // AddLog_P2(LOG_LEVEL_DEBUG,PSTR("%s: did create new client"),D_CMND_MI32);
    }
    vTaskDelay(300/ portTICK_PERIOD_MS);
    if (!MI32Client->connect(_address,false)) {
        MI32.mode.willConnect = 0;
        // NimBLEDevice::deleteClient(MI32Client);
        // AddLog_P2(LOG_LEVEL_DEBUG,PSTR("%s: did not connect client"),D_CMND_MI32);
        return false;
    }
    return true;
  // }
}

void MI32StartScanTask(){
    if (MI32.mode.connected) return;
    MI32.mode.runningScan = 1;
    xTaskCreatePinnedToCore(
    MI32ScanTask,    /* Function to implement the task */
    "MI32ScanTask",  /* Name of the task */
    4096,             /* Stack size in words */
    NULL,             /* Task input parameter */
    0,                /* Priority of the task */
    NULL,             /* Task handle. */
    0);               /* Core where the task should run */
    AddLog_P2(LOG_LEVEL_DEBUG,PSTR("%s: Start scanning"),D_CMND_MI32);
}

void MI32ScanTask(void *pvParameters){
  if (MI32Scan == nullptr) MI32Scan = NimBLEDevice::getScan();
  DEBUG_SENSOR_LOG(PSTR("%s: Scan Cache Length: %u"),D_CMND_MI32, MI32Scan->getResults().getCount());
  MI32Scan->setInterval(70);
  MI32Scan->setWindow(50);
  MI32Scan->setAdvertisedDeviceCallbacks(&MI32ScanCallbacks,true);
  MI32Scan->setActiveScan(false);
  MI32Scan->start(0, MI32scanEndedCB, true); // never stop scanning, will pause automaically while connecting

  uint32_t timer = 0;
  for(;;){
    if(MI32.mode.shallClearResults){
      MI32Scan->clearResults();
      MI32.mode.shallClearResults=0;
    }
    vTaskDelay(10000/ portTICK_PERIOD_MS);
  }
  vTaskDelete( NULL );
}

void MI32StartSensorTask(){
    MI32.mode.willConnect = 1;
    if (MIBLEsensors[MI32.state.sensor].type != LYWSD03MMC) {
      MI32.mode.willConnect = 0;
      return;
    }
    xTaskCreatePinnedToCore(
      MI32SensorTask,    /* Function to implement the task */
      "MI32SensorTask",  /* Name of the task */
      4096,             /* Stack size in words */
      NULL,             /* Task input parameter */
      15,                /* Priority of the task */
      NULL,             /* Task handle. */
      0);               /* Core where the task should run */
      AddLog_P2(LOG_LEVEL_DEBUG,PSTR("%s: Start sensor connections"),D_CMND_MI32);
      AddLog_P2(LOG_LEVEL_DEBUG,PSTR("%s: with sensor: %u"),D_CMND_MI32, MI32.state.sensor);
}

void MI32SensorTask(void *pvParameters){
    if (MI32ConnectActiveSensor()){
      uint32_t timer = 0;
      while (MI32.mode.connected == 0){
        if (timer>1000){
          MI32Client->disconnect();
          // NimBLEDevice::deleteClient(MI32Client);
          MI32.mode.willConnect = 0;
          vTaskDelay(100/ portTICK_PERIOD_MS);
          vTaskDelete( NULL );
        }
        timer++;
        vTaskDelay(10/ portTICK_PERIOD_MS);
      }

      timer = 150;
      switch(MIBLEsensors[MI32.state.sensor].type){
        case LYWSD03MMC:
          MI32.mode.readingDone = 0;
          if(MI32connectLYWSD03forNotification()) timer=0;
          break;
        default:
        break;
      }
      
      while (!MI32.mode.readingDone){
        if (timer>150){
          break;
        }
        timer++;
        vTaskDelay(100/ portTICK_PERIOD_MS);
      }
      MI32Client->disconnect();
      DEBUG_SENSOR_LOG(PSTR("%s: requested disconnect"),D_CMND_MI32);
    }

    MI32.mode.connected = 0;
    vTaskDelete( NULL );
}

bool MI32connectLYWSD03forNotification(){
  NimBLERemoteService* pSvc = nullptr;
  NimBLERemoteCharacteristic* pChr = nullptr;
  static BLEUUID serviceUUID(0xebe0ccb0,0x7a0a,0x4b0c,0x8a1a6ff2997da3a6);
  static BLEUUID charUUID(0xebe0ccc1,0x7a0a,0x4b0c,0x8a1a6ff2997da3a6);
  pSvc = MI32Client->getService(serviceUUID);
  if(pSvc) {
      pChr = pSvc->getCharacteristic(charUUID);
  }
  if (pChr){
    if(pChr->canNotify()) {
      if(pChr->subscribe(true,false,MI32notifyCB)) {
        return true;
      }
    }
  }
  return false;
}

void MI32StartTimeTask(){
    MI32.mode.willConnect = 1;
    xTaskCreatePinnedToCore(
      MI32TimeTask,    /* Function to implement the task */
      "MI32TimeTask",  /* Name of the task */
      4096,             /* Stack size in words */
      NULL,             /* Task input parameter */
      15,                /* Priority of the task */
      NULL,             /* Task handle. */
      0);               /* Core where the task should run */
      // AddLog_P2(LOG_LEVEL_DEBUG,PSTR("%s: Start time set"),D_CMND_MI32);
      // AddLog_P2(LOG_LEVEL_DEBUG,PSTR("%s: with sensor: %u"),D_CMND_MI32, MI32.state.sensor);
}

void MI32TimeTask(void *pvParameters){
  if (MIBLEsensors[MI32.state.sensor].type != LYWSD02) {
      MI32.mode.shallSetTime = 0;
      vTaskDelete( NULL );
    }

  if(MI32ConnectActiveSensor()){  
    uint32_t timer = 0;
    while (MI32.mode.connected == 0){
        if (timer>1000){
          break;
        }
        timer++;
        vTaskDelay(10/ portTICK_PERIOD_MS);
      }

    NimBLERemoteService* pSvc = nullptr;
    NimBLERemoteCharacteristic* pChr = nullptr;
    static BLEUUID serviceUUID(0xEBE0CCB0,0x7A0A,0x4B0C,0x8A1A6FF2997DA3A6);
    static BLEUUID charUUID(0xEBE0CCB7,0x7A0A,0x4B0C,0x8A1A6FF2997DA3A6);
    pSvc = MI32Client->getService(serviceUUID);
    if(pSvc) {
        pChr = pSvc->getCharacteristic(charUUID);

    }
    if (pChr){    
      if(pChr->canWrite()) {
        union {
          uint8_t buf[5];
          uint32_t time;
        } _utc;
        _utc.time = Rtc.utc_time;
        _utc.buf[4] = Rtc.time_timezone / 60;

        if(!pChr->writeValue(_utc.buf,sizeof(_utc.buf),true)) { // true is important !
          MI32.mode.willConnect = 0;
          MI32Client->disconnect();
        }
        else {
          MI32.mode.shallSetTime = 0;
          MI32.mode.willSetTime = 0;
        }
      }
    }
    MI32Client->disconnect();
  }

  MI32.mode.connected = 0;
  MI32.mode.canScan = 1;
  vTaskDelete( NULL );
}

void MI32StartUnitTask(){
    MI32.mode.willConnect = 1;
    xTaskCreatePinnedToCore(
      MI32UnitTask,    /* Function to implement the task */
      "MI32UnitTask",  /* Name of the task */
      4096,             /* Stack size in words */
      NULL,             /* Task input parameter */
      15,                /* Priority of the task */
      NULL,             /* Task handle. */
      0);               /* Core where the task should run */
      // AddLog_P2(LOG_LEVEL_DEBUG,PSTR("%s: Start unit set"),D_CMND_MI32);
      // AddLog_P2(LOG_LEVEL_DEBUG,PSTR("%s: with sensor: %u"),D_CMND_MI32, MI32.state.sensor);
}

void MI32UnitTask(void *pvParameters){
  if (MIBLEsensors[MI32.state.sensor].type != LYWSD02) {
      MI32.mode.shallSetUnit = 0;
      vTaskDelete( NULL );
    }

  if(MI32ConnectActiveSensor()){  
    uint32_t timer = 0;
    while (MI32.mode.connected == 0){
        if (timer>1000){
          break;
        }
        timer++;
        vTaskDelay(10/ portTICK_PERIOD_MS);
      }

    NimBLERemoteService* pSvc = nullptr;
    NimBLERemoteCharacteristic* pChr = nullptr;
    static BLEUUID serviceUUID(0xEBE0CCB0,0x7A0A,0x4B0C,0x8A1A6FF2997DA3A6);
    static BLEUUID charUUID(0xEBE0CCBE,0x7A0A,0x4B0C,0x8A1A6FF2997DA3A6);
    pSvc = MI32Client->getService(serviceUUID);
    if(pSvc) {
        pChr = pSvc->getCharacteristic(charUUID);
    }

    if(pChr->canRead()){
      uint8_t curUnit;
      const char *buf = pChr->readValue().c_str();
      if( buf[0] != 0 && buf[0]<101 ){
          curUnit = buf[0];
      }

      if(pChr->canWrite()) {
        curUnit = curUnit == 0x01?0xFF:0x01;  // C/F

        if(!pChr->writeValue(&curUnit,sizeof(curUnit),true)) { // true is important !
          MI32.mode.willConnect = 0;
          MI32Client->disconnect();
        }
        else {
          MI32.mode.shallSetUnit = 0;
          MI32.mode.willSetUnit = 0;
        }
      }
    }
    MI32Client->disconnect();
  }

  MI32.mode.connected = 0;
  MI32.mode.canScan = 1;
  vTaskDelete( NULL );
}

void MI32StartBatteryTask(){
    if (MI32.mode.connected) return;
    MI32.mode.willReadBatt = 1;
    MI32.mode.willConnect = 1;
    MI32.mode.canScan = 0;

    switch (MIBLEsensors[MI32.state.sensor].type){
      case LYWSD03MMC: case MJ_HT_V1: case CGG1: case NLIGHT: case MJYD2S: case YEERC:
        MI32.mode.willConnect = 0;
        MI32.mode.willReadBatt = 0;
        return;
      }

    xTaskCreatePinnedToCore(
    MI32BatteryTask, /* Function to implement the task */
    "MI32BatteryTask",  /* Name of the task */
    4096,             /* Stack size in words */
    NULL,             /* Task input parameter */
    15,                /* Priority of the task */
    NULL,             /* Task handle. */
    0);               /* Core where the task should run */
}

void MI32BatteryTask(void *pvParameters){
    // all reported battery values are probably crap, but we allow the reading on demand

    MI32.mode.connected = 0;
    if(MI32ConnectActiveSensor()){
        uint32_t timer = 0;
        while (MI32.mode.connected == 0){
        if (timer>1000){
          break;
        }
        timer++;
        vTaskDelay(30/ portTICK_PERIOD_MS);
      }

      switch(MIBLEsensors[MI32.state.sensor].type){
        case FLORA: case LYWSD02: case CGD1:
          MI32batteryRead(MIBLEsensors[MI32.state.sensor].type);
        break;
      }
      MI32Client->disconnect();
      }
    MI32.mode.willReadBatt = 0;
    MI32.mode.connected = 0;
    vTaskDelete( NULL );
}

void MI32batteryRead(uint32_t _type){
  uint32_t timer = 0;
  while (!MI32.mode.connected){
      if (timer>1000){
        break;
      }
      timer++;
      vTaskDelay(10/ portTICK_PERIOD_MS);
    }
  DEBUG_SENSOR_LOG(PSTR("%s connected for battery"),kMI32DeviceType[MIBLEsensors[MI32.state.sensor].type-1] );
  NimBLERemoteService* pSvc = nullptr;
  NimBLERemoteCharacteristic* pChr = nullptr;

  switch(_type){
    case FLORA:
    {
      static BLEUUID _serviceUUID(0x00001204,0x0000,0x1000,0x800000805f9b34fb);
      static BLEUUID _charUUID(0x00001a02,0x0000,0x1000,0x800000805f9b34fb);
      pSvc = MI32Client->getService(_serviceUUID);
      if(pSvc) {
          pChr = pSvc->getCharacteristic(_charUUID);
      }
    }
    break;
    case LYWSD02:
    {
      static BLEUUID _serviceUUID(0xEBE0CCB0,0x7A0A,0x4B0C,0x8A1A6FF2997DA3A6);
      static BLEUUID _charUUID(0xEBE0CCC4,0x7A0A,0x4B0C,0x8A1A6FF2997DA3A6);
      pSvc = MI32Client->getService(_serviceUUID);
      if(pSvc) {
          pChr = pSvc->getCharacteristic(_charUUID);
      }
    }
    break;
    case CGD1:
    {
      static BLEUUID _serviceUUID((uint16_t)0x180F);
      static BLEUUID _charUUID((uint16_t)0x2A19);
      pSvc = MI32Client->getService(_serviceUUID);
      if(pSvc) {
          pChr = pSvc->getCharacteristic(_charUUID);
      }
    }
    break;
  }

  if (pChr){
    DEBUG_SENSOR_LOG(PSTR("%s: got %s char %s"),D_CMND_MI32, kMI32DeviceType[MIBLEsensors[MI32.state.sensor].type-1], pChr->getUUID().toString().c_str());
    if(pChr->canRead()) {
      const char *buf = pChr->readValue().c_str();
      MI32readBat((char*)buf);
    }
  }
  MI32.mode.readingDone = 1;
}

/*********************************************************************************************\
 * parse the response from advertisements
\*********************************************************************************************/

void MI32parseMiBeacon(char * _buf, uint32_t _slot, uint16_t _bufSize){
  float _tempFloat;
  mi_beacon_t _beacon;

  if (MIBLEsensors[_slot].type==MJ_HT_V1 || MIBLEsensors[_slot].type==CGG1 || MIBLEsensors[_slot].type==YEERC){
    memcpy((uint8_t*)&_beacon+1,(uint8_t*)_buf, sizeof(_beacon)-1); // shift by one byte for the MJ_HT_V1 DANGER!!!
    memcpy((uint8_t*)&_beacon.MAC,(uint8_t*)&_beacon.MAC+1,6);      // but shift back the MAC
    _beacon.counter = _buf[4];                                      // restore the counter
  }
  else{
    memcpy((char *)&_beacon, _buf, _bufSize);
  }

  MIBLEsensors[_slot].lastCnt = _beacon.counter;
#ifdef USE_MI_DECRYPTION
  switch(MIBLEsensors[_slot].type){
    case LYWSD03MMC:
      if (_beacon.frame == 0x5858){
        int decryptRet = MI32_decryptPacket((char*)&_beacon.productID,_bufSize, LYWSD03MMC); //start with PID
      }
      break;
    case MJYD2S:
      AddLog_P2(LOG_LEVEL_DEBUG,PSTR("MJYD2S: %x"),_beacon.frame);
      if (_beacon.frame == 0x5948){                                               // Now let's build/recreate a special MiBeacon
        memmove((uint8_t*)&_beacon.MAC+6,(uint8_t*)&_beacon.MAC, _bufSize);       // shift payload by the size of the MAC = 6 bytes
        memcpy((uint8_t*)&_beacon.MAC,MIBLEsensors[_slot].MAC,6);                 // now insert the real MAC from our internal vector
        _bufSize+=6;                                                              // the packet has grown
        MI32_ReverseMAC(_beacon.MAC);                                             // payload MAC is always reversed
      }
      if (_beacon.frame != 0x5910){
        int decryptRet = MI32_decryptPacket((char*)&_beacon.productID,_bufSize,MJYD2S); //start with PID
      }
      else{
        if(millis()-MIBLEsensors[_slot].lastTime>120000){
          MIBLEsensors[_slot].eventType = 1;
          MIBLEsensors[_slot].events++;
          MIBLEsensors[_slot].shallSendMQTT = 1;
          MIBLEsensors[_slot].lastTime = millis();
          AddLog_P2(LOG_LEVEL_DEBUG,PSTR("MI32: MJYD2S secondary PIR"));
          MIBLEsensors[_slot].NMT = 0; 
          MI32triggerTele();
        }
      }
      break;
  }
#endif //USE_MI_DECRYPTION

if (MIBLEsensors[_slot].type==NLIGHT){
  AddLog_P2(LOG_LEVEL_DEBUG,PSTR("MiBeacon type:%02x: %02x %02x %02x %02x %02x %02x %02x %02x"),_beacon.type, (uint8_t)_buf[0],(uint8_t)_buf[1],(uint8_t)_buf[2],(uint8_t)_buf[3],(uint8_t)_buf[4],(uint8_t)_buf[5],(uint8_t)_buf[6],(uint8_t)_buf[7]);
  AddLog_P2(LOG_LEVEL_DEBUG,PSTR("         type:%02x: %02x %02x %02x %02x %02x %02x %02x %02x"),_beacon.type, (uint8_t)_buf[8],(uint8_t)_buf[9],(uint8_t)_buf[10],(uint8_t)_buf[11],(uint8_t)_buf[12],(uint8_t)_buf[13],(uint8_t)_buf[14],(uint8_t)_buf[15]);
}

  if(MIBLEsensors[_slot].type==6){
    DEBUG_SENSOR_LOG(PSTR("LYWSD03 and CGD1 no support for MiBeacon, type %u"),MIBLEsensors[_slot].type);
    return;
  }
  AddLog_P2(LOG_LEVEL_DEBUG,PSTR("%s at slot %u"), kMI32DeviceType[MIBLEsensors[_slot].type-1],_slot);
  switch(_beacon.type){
    case 0x01:
      MIBLEsensors[_slot].Btn=_beacon.Btn.num + (_beacon.Btn.longPress/2)*6;
      MIBLEsensors[_slot].shallSendMQTT = 1;
      MI32triggerTele();
      // AddLog_P2(LOG_LEVEL_DEBUG,PSTR("Mode 1: U16:  %u Button"), MIBLEsensors[_slot].Btn );
    break;
    case 0x04:
      _tempFloat=(float)(_beacon.temp)/10.0f;
      if(_tempFloat<60){
          MIBLEsensors[_slot].temp=_tempFloat;
          DEBUG_SENSOR_LOG(PSTR("Mode 4: temp updated"));
      }
      // AddLog_P2(LOG_LEVEL_DEBUG,PSTR("Mode 4: U16:  %u Temp"), _beacon.temp );
    break;
    case 0x06:
      _tempFloat=(float)(_beacon.hum)/10.0f;
      if(_tempFloat<101){
          MIBLEsensors[_slot].hum=_tempFloat;
          DEBUG_SENSOR_LOG(PSTR("Mode 6: hum updated"));
      }
      // AddLog_P2(LOG_LEVEL_DEBUG,PSTR("Mode 6: U16:  %u Hum"), _beacon.hum);
    break;
    case 0x07:
      MIBLEsensors[_slot].lux=_beacon.lux & 0x00ffffff;
      if(MIBLEsensors[_slot].type==MJYD2S){
        MIBLEsensors[_slot].eventType = 2; //No PIR
        MIBLEsensors[_slot].shallSendMQTT = 1;      
        MIBLEsensors[_slot].lastTime = millis();
        MI32triggerTele();
      }
      // AddLog_P2(LOG_LEVEL_DEBUG,PSTR("Mode 7: U24: %u Lux"), _beacon.lux & 0x00ffffff);
    break;
    case 0x08:
      _tempFloat =(float)_beacon.moist;
      if(_tempFloat<100){
          MIBLEsensors[_slot].moisture=_tempFloat;
          DEBUG_SENSOR_LOG(PSTR("Mode 8: moisture updated"));
      }
      // AddLog_P2(LOG_LEVEL_DEBUG,PSTR("Mode 8: U8: %u Moisture"), _beacon.moist);
    break;
    case 0x09:
      _tempFloat=(float)(_beacon.fert);
      if(_tempFloat<65535){ // ???
          MIBLEsensors[_slot].fertility=_tempFloat;
          DEBUG_SENSOR_LOG(PSTR("Mode 9: fertility updated"));
      }
      // AddLog_P2(LOG_LEVEL_DEBUG,PSTR("Mode 9: U16: %u Fertility"), _beacon.fert);
    break;
    case 0x0a:
      if(_beacon.bat<101){
        MIBLEsensors[_slot].bat = _beacon.bat;
        DEBUG_SENSOR_LOG(PSTR("Mode a: bat updated"));
        }
      // AddLog_P2(LOG_LEVEL_DEBUG,PSTR("Mode a: U8: %u %%"), _beacon.bat);
    break;
    case 0x0d:
      _tempFloat=(float)(_beacon.HT.temp)/10.0f;
      if(_tempFloat<60){
          MIBLEsensors[_slot].temp = _tempFloat;
          DEBUG_SENSOR_LOG(PSTR("Mode d: temp updated"));
      }
      _tempFloat=(float)(_beacon.HT.hum)/10.0f;
      if(_tempFloat<100){
          MIBLEsensors[_slot].hum = _tempFloat;
          DEBUG_SENSOR_LOG(PSTR("Mode d: hum updated"));
      }
      // AddLog_P2(LOG_LEVEL_DEBUG,PSTR("Mode d: U16:  %x Temp U16: %x Hum"), _beacon.HT.temp,  _beacon.HT.hum);
    break;
#ifdef USE_MI_DECRYPTION
    case 0x0f:
    if (_beacon.ten!=0) break;
      MIBLEsensors[_slot].eventType = 1; //PIR
      MIBLEsensors[_slot].shallSendMQTT = 1;
      MIBLEsensors[_slot].lastTime = millis();
      MIBLEsensors[_slot].events++;
      MIBLEsensors[_slot].lux = _beacon.lux;
      MIBLEsensors[_slot].NMT = 0; 
      // AddLog_P2(LOG_LEVEL_DEBUG,PSTR("PIR: primary"),MIBLEsensors[_slot].lux );
      MI32triggerTele();
    break;
    case 0x17:
      MIBLEsensors[_slot].NMT = _beacon.NMT;
      MIBLEsensors[_slot].eventType = 3; // NMT
      MIBLEsensors[_slot].shallSendMQTT = 1;      
      // AddLog_P2(LOG_LEVEL_DEBUG,PSTR("Mode 17: NMT: %u seconds"), _beacon.NMT);
      MI32triggerTele();
    break;
#endif //USE_MI_DECRYPTION
    default:
      if (MIBLEsensors[_slot].type==NLIGHT){
        MIBLEsensors[_slot].eventType = 1; //PIR
        MIBLEsensors[_slot].shallSendMQTT = 1;
        MIBLEsensors[_slot].events++;
        MIBLEsensors[_slot].NMT = 0; 
        MIBLEsensors[_slot].lastTime = millis();
        // AddLog_P2(LOG_LEVEL_DEBUG,PSTR("PIR: primary"),MIBLEsensors[_slot].lux );
        MI32triggerTele();
      }
    break;
  }
}

void MI32parseCGD1Packet(char * _buf, uint32_t length, uint8_t addr[6], int rssi){ // no MiBeacon
  uint8_t _addr[6];
  memcpy(_addr,addr,6);
  uint32_t _slot = MIBLEgetSensorSlot(_addr, 0x0576, 0); // This must be hard-coded, no object-id in Cleargrass-packet, we have no packet counter too
  AddLog_P2(LOG_LEVEL_DEBUG,PSTR("%s at slot %u"), kMI32DeviceType[MIBLEsensors[_slot].type-1],_slot);
  if(_slot==0xff) return;
  MIBLEsensors[_slot].rssi=rssi;
  cg_packet_t _packet;
  memcpy((char*)&_packet,_buf,sizeof(_packet));
  switch (_packet.mode){
    case 0x0401:
      float _tempFloat;
      _tempFloat=(float)(_packet.temp)/10.0f;
      if(_tempFloat<60){
          MIBLEsensors.at(_slot).temp = _tempFloat;
          DEBUG_SENSOR_LOG(PSTR("CGD1: temp updated"));
      }
      _tempFloat=(float)(_packet.hum)/10.0f;
      if(_tempFloat<100){
          MIBLEsensors.at(_slot).hum = _tempFloat;
          DEBUG_SENSOR_LOG(PSTR("CGD1: hum updated"));
      }
      DEBUG_SENSOR_LOG(PSTR("CGD1: U16:  %x Temp U16: %x Hum"), _packet.temp,  _packet.hum);
      break;
    case 0x0102:
      if(_packet.bat<101){
      MIBLEsensors.at(_slot).bat = _packet.bat;
      DEBUG_SENSOR_LOG(PSTR("Mode a: bat updated"));
      }
      break;
    default:
      DEBUG_SENSOR_LOG(PSTR("MI32: unexpected CGD1-packet"));
  }
}

<<<<<<< HEAD
void MI32ParseResponse(char *buf, uint16_t bufsize, uint8_t addr[6], int rssi) {
    if(bufsize<10) {
=======
void MI32ParseResponse(char *buf, uint16_t bufsize, uint8_t addr[6]) {
    if(bufsize<9) {  //9 is from the NLIGHT
>>>>>>> 96d37ec5
      return;
    }
    uint16_t _type= buf[3]*256 + buf[2];
    // AddLog_P2(LOG_LEVEL_INFO, PSTR("%02x %02x %02x %02x"),(uint8_t)buf[0], (uint8_t)buf[1],(uint8_t)buf[2],(uint8_t)buf[3]);
    uint8_t _addr[6];
    memcpy(_addr,addr,6);
<<<<<<< HEAD
    uint16_t _slot = MIBLEgetSensorSlot(_addr, _type);
    if(_slot!=0xff) {
      MIBLEsensors[_slot].rssi=rssi;
      MI32parseMiBeacon(_pos,_slot);
    }
=======
    uint16_t _slot = MIBLEgetSensorSlot(_addr, _type, buf[4]);
    if(_slot!=0xff) MI32parseMiBeacon(buf,_slot,bufsize);
>>>>>>> 96d37ec5
}

/***********************************************************************\
 * Read data from connections
\***********************************************************************/

void MI32readHT_LY(char *_buf){
  DEBUG_SENSOR_LOG(PSTR("%s: raw data: %x%x%x%x%x%x%x"),D_CMND_MI32,_buf[0],_buf[1],_buf[2],_buf[3],_buf[4],_buf[5],_buf[6]);
  if(_buf[0] != 0 && _buf[1] != 0){
    memcpy(&LYWSD0x_HT,(void *)_buf,sizeof(LYWSD0x_HT));
    AddLog_P2(LOG_LEVEL_DEBUG, PSTR("%s: T * 100: %u, H: %u, V: %u"),D_CMND_MI32,LYWSD0x_HT.temp,LYWSD0x_HT.hum, LYWSD0x_HT.volt);
    uint32_t _slot = MI32.state.sensor;

    DEBUG_SENSOR_LOG(PSTR("MIBLE: Sensor slot: %u"), _slot);
    static float _tempFloat;
    _tempFloat=(float)(LYWSD0x_HT.temp)/100.0f;
    if(_tempFloat<60){
        MIBLEsensors[_slot].temp=_tempFloat;
        // MIBLEsensors[_slot].showedUp=255; // this sensor is real
    }
    _tempFloat=(float)LYWSD0x_HT.hum;
    if(_tempFloat<100){
      MIBLEsensors[_slot].hum = _tempFloat;
      DEBUG_SENSOR_LOG(PSTR("LYWSD0x: hum updated"));
    }
    if (MIBLEsensors[_slot].type == LYWSD03MMC){
      MIBLEsensors[_slot].bat = ((float)LYWSD0x_HT.volt-2100.0f)/12.0f;
    }
  }
}

bool MI32readBat(char *_buf){
  DEBUG_SENSOR_LOG(PSTR("%s: raw data: %x%x%x%x%x%x%x"),D_CMND_MI32,_buf[0],_buf[1],_buf[2],_buf[3],_buf[4],_buf[5],_buf[6]);
  if(_buf[0] != 0){
    AddLog_P2(LOG_LEVEL_DEBUG,PSTR("%s: Battery: %u"),D_CMND_MI32,_buf[0]);
    uint32_t _slot = MI32.state.sensor;
    DEBUG_SENSOR_LOG(PSTR("MIBLE: Sensor slot: %u"), _slot);
    if(_buf[0]<101){
        MIBLEsensors[_slot].bat=_buf[0];
        if(MIBLEsensors[_slot].type==FLORA){
          memcpy(MIBLEsensors[_slot].firmware, _buf+2, 5);
          MIBLEsensors[_slot].firmware[5] = '\0';
          AddLog_P2(LOG_LEVEL_DEBUG,PSTR("%s: Firmware: %s"),D_CMND_MI32,MIBLEsensors[_slot].firmware);
         }
        return true;
    }
  }
  return false;
}

/**
 * @brief Main loop of the driver, "high level"-loop
 *
 */

void MI32EverySecond(bool restart){
  static uint32_t _counter = MI32.period - 15;
  static uint32_t _nextSensorSlot = 0;

  for (uint32_t i = 0; i < MIBLEsensors.size(); i++) {
    if(MIBLEsensors[i].type==NLIGHT || MIBLEsensors[i].type==MJYD2S){
      MIBLEsensors[i].NMT++;
    }
  }

  if(restart){
    _counter = 0;
    MI32.mode.canScan = 0;
    MI32.mode.canConnect = 1;
    MI32.mode.willReadBatt = 0;
    MI32.mode.willConnect = 0;
    return;
  }

  if (MI32.mode.shallSetTime) {
    MI32.mode.canScan = 0;
    MI32.mode.canConnect = 0;
    if (MI32.mode.willSetTime == 0){
      MI32.mode.willSetTime = 1;
      MI32StartTask(MI32_TASK_TIME);
    }
  }

  if (MI32.mode.shallSetUnit) {
    MI32.mode.canScan = 0;
    MI32.mode.canConnect = 0;
    if (MI32.mode.willSetUnit == 0){
      MI32.mode.willSetUnit = 1;
      MI32StartTask(MI32_TASK_UNIT);
    }
  }

  if (MI32.mode.willReadBatt) return;

  if (_counter>MI32.period) {
    _counter = 0;
    MI32.mode.canScan = 0;
    MI32.mode.canConnect = 1;
  }

  if(MI32.mode.connected == 1 || MI32.mode.willConnect == 1) return;

  if(MIBLEsensors.size()==0) {
    if (MI32.mode.runningScan == 0 && MI32.mode.canScan == 1) MI32StartTask(MI32_TASK_SCAN);
    return;
  }

  if(_counter==0) {
  
    MI32.state.sensor = _nextSensorSlot;
    AddLog_P2(LOG_LEVEL_DEBUG,PSTR("%s: active sensor now: %u of %u"),D_CMND_MI32, MI32.state.sensor, MIBLEsensors.size()-1);
    MI32.mode.canScan = 0;
    // if (MI32.mode.runningScan|| MI32.mode.connected || MI32.mode.willConnect) return;
    if (MI32.mode.connected || MI32.mode.willConnect) return;
    _nextSensorSlot++;
    MI32.mode.canConnect = 1;
    if(MI32.mode.connected == 0) {
    AddLog_P2(LOG_LEVEL_DEBUG, PSTR("will connect to %s"),kMI32DeviceType[MIBLEsensors[MI32.state.sensor].type-1] );

    if (MI32.mode.shallReadBatt) {
      MI32StartTask(MI32_TASK_BATT);
      }
#ifndef USE_MI_DECRYPTION // turn off connections, because we only listen to advertisements
    else{
      MI32StartTask(MI32_TASK_CONN);
      }
#endif //USE_MI_DECRYPTION
    }
    if (_nextSensorSlot>(MIBLEsensors.size()-1)) {
      _nextSensorSlot= 0;
      _counter++;
      if (MI32.mode.shallReadBatt){
        MI32.mode.shallReadBatt = 0;
      }
      MI32.mode.canConnect = 0;
      MI32.mode.canScan = 1;
    }
  }
  else _counter++;
  if (MI32.state.sensor>MIBLEsensors.size()-1) {
    _nextSensorSlot = 0;
    MI32.mode.canScan = 1;
  }
  MI32StartTask(MI32_TASK_SCAN);
}

/*********************************************************************************************\
 * Commands
\*********************************************************************************************/

bool MI32Cmd(void) {
  char command[CMDSZ];
  bool serviced = true;
  uint8_t disp_len = strlen(D_CMND_MI32);

  if (!strncasecmp_P(XdrvMailbox.topic, PSTR(D_CMND_MI32), disp_len)) {  // prefix
    uint32_t command_code = GetCommandCode(command, sizeof(command), XdrvMailbox.topic + disp_len, kMI32_Commands);
    switch (command_code) {
      case CMND_MI32_PERIOD:
        if (XdrvMailbox.data_len > 0) {
          if (XdrvMailbox.payload==1) {
            MI32EverySecond(true);
            XdrvMailbox.payload = MI32.period;
            }
          else {
            MI32.period = XdrvMailbox.payload;
          }
        }
        else {
          XdrvMailbox.payload = MI32.period;
        }
        Response_P(S_JSON_MI32_COMMAND_NVALUE, command, XdrvMailbox.payload);
        break;
      case CMND_MI32_TIME:
        if (XdrvMailbox.data_len > 0) {
          if(MIBLEsensors.size()>XdrvMailbox.payload){
            if(MIBLEsensors[XdrvMailbox.payload].type == LYWSD02){
              AddLog_P2(LOG_LEVEL_DEBUG,PSTR("%s: will set Time"),D_CMND_MI32);
              MI32.state.sensor = XdrvMailbox.payload;
              MI32.mode.canScan = 0;
              MI32.mode.canConnect = 0;
              MI32.mode.shallSetTime = 1;
              MI32.mode.willSetTime = 0;
              }
            }
          }
        Response_P(S_JSON_MI32_COMMAND_NVALUE, command, XdrvMailbox.payload);
        break;
      case CMND_MI32_UNIT:
        if (XdrvMailbox.data_len > 0) {
          if(MIBLEsensors.size()>XdrvMailbox.payload){
            if(MIBLEsensors[XdrvMailbox.payload].type == LYWSD02){
              AddLog_P2(LOG_LEVEL_DEBUG,PSTR("%s: will set Unit"),D_CMND_MI32);
              MI32.state.sensor = XdrvMailbox.payload;
              MI32.mode.canScan = 0;
              MI32.mode.canConnect = 0;
              MI32.mode.shallSetUnit = 1;
              MI32.mode.willSetUnit = 0;
              }
            }
          }
        Response_P(S_JSON_MI32_COMMAND_NVALUE, command, XdrvMailbox.payload);
        break;
      case CMND_MI32_PAGE:
        if (XdrvMailbox.data_len > 0) {
            if (XdrvMailbox.payload == 0) XdrvMailbox.payload = MI32.perPage; // ignore 0
            MI32.perPage = XdrvMailbox.payload;
          }
        else XdrvMailbox.payload = MI32.perPage;
        Response_P(S_JSON_MI32_COMMAND_NVALUE, command, XdrvMailbox.payload);
        break;
      case CMND_MI32_BATTERY:
        MI32EverySecond(true);
        MI32.mode.shallReadBatt = 1;
        MI32.mode.canConnect = 1;
        XdrvMailbox.payload = MI32.period;
        Response_P(S_JSON_MI32_COMMAND, command, "");
        break;
#ifdef USE_MI_DECRYPTION        
      case CMND_MI32_KEY:
        if (XdrvMailbox.data_len==44){  // a KEY-MAC-string
          MI32AddKey(XdrvMailbox.data);
          Response_P(S_JSON_MI32_COMMAND, command, XdrvMailbox.data);
        }
        break;
#endif //USE_MI_DECRYPTION
      default:
        // else for Unknown command
        serviced = false;
      break;
    }
  } else {
    return false;
  }
  return serviced;
}


/*********************************************************************************************\
 * Presentation
\*********************************************************************************************/

const char HTTP_MI32[] PROGMEM = "{s}MI ESP32 {m}%u%s / %u{e}";
const char HTTP_MI32_SERIAL[] PROGMEM = "{s}%s %s{m}%02x:%02x:%02x:%02x:%02x:%02x%{e}";
const char HTTP_RSSI[] PROGMEM = "{s}%s" " RSSI" "{m}%d dBm{e}";
const char HTTP_BATTERY[] PROGMEM = "{s}%s" " Battery" "{m}%u %%{e}";
const char HTTP_VOLTAGE[] PROGMEM = "{s}%s " D_VOLTAGE "{m}%s V{e}";
const char HTTP_LASTBUTTON[] PROGMEM = "{s}%s Last Button{m}%u {e}";
const char HTTP_EVENTS[] PROGMEM = "{s}%s Events{m}%u {e}";
const char HTTP_NMT[] PROGMEM = "{s}%s No motion{m}> %u seconds{e}";
const char HTTP_MI32_FLORA_DATA[] PROGMEM = "{s}%s" " Fertility" "{m}%u us/cm{e}";
const char HTTP_MI32_HL[] PROGMEM = "{s}<hr>{m}<hr>{e}";

void MI32Show(bool json)
{
  if (json) {
    if(!MI32.mode.triggeredTele){
      MI32.mode.shallClearResults=1;
      }
    for (uint32_t i = 0; i < MIBLEsensors.size(); i++) {
      switch(MIBLEsensors[i].type){
        case YEERC:
          if(MIBLEsensors[i].shallSendMQTT==0) continue;
          break;
        default:
          if(MI32.mode.triggeredTele) continue;
          break;
        }
/*
      char slave[33];
      snprintf_P(slave, sizeof(slave), PSTR("%s-%02x%02x%02x"),
        kMI32DeviceType[MIBLEsensors[i].type-1],MIBLEsensors[i].serial[3],MIBLEsensors[i].serial[4],MIBLEsensors[i].serial[5]);
      ResponseAppend_P(PSTR(",\"%s\":{"), slave);
*/
      ResponseAppend_P(PSTR(",\"%s-%02x%02x%02x\":{"),
        kMI32DeviceType[MIBLEsensors[i].type-1],
        MIBLEsensors[i].MAC[3], MIBLEsensors[i].MAC[4], MIBLEsensors[i].MAC[5]);

      if (MIBLEsensors[i].rssi!=0xffff) { // this is the error code -> no valid value
        ResponseAppend_P(PSTR("\"RSSI\":%d"), MIBLEsensors[i].rssi);  // all sensors have rssi
      } else {
        ResponseAppend_P(PSTR("\"RSSI\":null")); // to know that it is sometimes out of range
      }
      if (MIBLEsensors[i].type == FLORA) {
        if (!isnan(MIBLEsensors[i].temp)) {
          char temperature[FLOATSZ]; // all sensors have temperature
          dtostrfd(MIBLEsensors[i].temp, Settings.flag2.temperature_resolution, temperature);
          ResponseAppend_P(PSTR(",\"" D_JSON_TEMPERATURE "\":%s"), temperature);
        }
        if (MIBLEsensors[i].lux!=0x0ffffff) { // this is the error code -> no lux
          ResponseAppend_P(PSTR(",\"" D_JSON_ILLUMINANCE "\":%u"), MIBLEsensors[i].lux);
        }
        if (!isnan(MIBLEsensors[i].moisture)) {
          ResponseAppend_P(PSTR(",\"" D_JSON_MOISTURE "\":%f"), MIBLEsensors[i].moisture);
        }
        if (!isnan(MIBLEsensors[i].fertility)) {
          ResponseAppend_P(PSTR(",\"Fertility\":%f"), MIBLEsensors[i].fertility);
        }
        ResponseAppend_P(PSTR(",\"Firmware\":\"%s\""), MIBLEsensors[i].firmware);
      }
      if (MIBLEsensors[i].type > FLORA){
        if (!isnan(MIBLEsensors[i].hum) && !isnan(MIBLEsensors[i].temp)) {
          ResponseAppend_P(PSTR(","));
          ResponseAppendTHD(MIBLEsensors[i].temp, MIBLEsensors[i].hum);
        }
      }
#ifdef USE_MI_DECRYPTION
      if (MIBLEsensors[i].type == MJYD2S){
        ResponseAppend_P(PSTR("\"Events\":%u"),MIBLEsensors[i].events);
        if(MIBLEsensors[i].shallSendMQTT && MIBLEsensors[i].eventType<3) ResponseAppend_P(PSTR(",\"PIR\":%u"), 2 - MIBLEsensors[i].eventType);
        if(MIBLEsensors[i].eventType==3) ResponseAppend_P(PSTR(",\"NMT\":%u"), MIBLEsensors[i].NMT);
        MIBLEsensors[i].eventType=0;
        if(MIBLEsensors[i].lux!=0x0ffffff) ResponseAppend_P(PSTR(",\"" D_JSON_ILLUMINANCE "\":%u"), MIBLEsensors[i].lux);
      }
#endif //USE_MI_DECRYPTION
      if (MIBLEsensors[i].type == NLIGHT){
        ResponseAppend_P(PSTR("\"Events\":%u"),MIBLEsensors[i].events);
        if(MIBLEsensors[i].shallSendMQTT) ResponseAppend_P(PSTR(",\"PIR\":1"));
      }
      if (MIBLEsensors[i].type == YEERC){
        if(MIBLEsensors[i].shallSendMQTT) ResponseAppend_P(PSTR("\"Btn\":%u"),MIBLEsensors[i].Btn);
      }
      if (MIBLEsensors[i].bat != 0x00) { // this is the error code -> no battery
        ResponseAppend_P(PSTR(",\"Battery\":%u"), MIBLEsensors[i].bat);
      }
      ResponseAppend_P(PSTR("}"));
    MIBLEsensors[i].shallSendMQTT = 0;
    MI32.mode.triggeredTele = 0;  
    }
#ifdef USE_WEBSERVER
    } else {
      static  uint16_t _page = 0;
      static  uint16_t _counter = 0;
      int32_t i = _page * MI32.perPage;
      uint32_t j = i + MI32.perPage;
      if (j+1>MIBLEsensors.size()){
        j = MIBLEsensors.size();
      }
      char stemp[5] ={0};
      if (MIBLEsensors.size()-(_page*MI32.perPage)>1 && MI32.perPage!=1) {
        sprintf_P(stemp,"-%u",j);
      }
      if (MIBLEsensors.size()==0) i=-1; // only for the GUI

      WSContentSend_PD(HTTP_MI32, i+1,stemp,MIBLEsensors.size());
      for (i; i<j; i++) {
        WSContentSend_PD(HTTP_MI32_HL);
<<<<<<< HEAD
        WSContentSend_PD(HTTP_MI32_SERIAL, kMI32SlaveType[MIBLEsensors[i].type-1], D_MAC_ADDRESS, MIBLEsensors[i].serial[0], MIBLEsensors[i].serial[1],MIBLEsensors[i].serial[2],MIBLEsensors[i].serial[3],MIBLEsensors[i].serial[4],MIBLEsensors[i].serial[5]);
        if (MIBLEsensors[i].rssi!=0xffff) { // this is the error code -> no valid value
          WSContentSend_PD(HTTP_RSSI, kMI32SlaveType[MIBLEsensors[i].type-1], MIBLEsensors[i].rssi);
        }
=======
        WSContentSend_PD(HTTP_MI32_SERIAL, kMI32DeviceType[MIBLEsensors[i].type-1], D_MAC_ADDRESS, MIBLEsensors[i].MAC[0], MIBLEsensors[i].MAC[1],MIBLEsensors[i].MAC[2],MIBLEsensors[i].MAC[3],MIBLEsensors[i].MAC[4],MIBLEsensors[i].MAC[5]);
>>>>>>> 96d37ec5
        if (MIBLEsensors[i].type==FLORA) {
          if (!isnan(MIBLEsensors[i].temp)) {
            char temperature[FLOATSZ];
            dtostrfd(MIBLEsensors[i].temp, Settings.flag2.temperature_resolution, temperature);
            WSContentSend_PD(HTTP_SNS_TEMP, kMI32DeviceType[MIBLEsensors[i].type-1], temperature, TempUnit());
          }
          if (!isnan(MIBLEsensors[i].moisture)) {
            WSContentSend_PD(HTTP_SNS_MOISTURE, kMI32DeviceType[MIBLEsensors[i].type-1], int(MIBLEsensors[i].moisture));
          }
          if (!isnan(MIBLEsensors[i].fertility)) {
            WSContentSend_PD(HTTP_MI32_FLORA_DATA, kMI32DeviceType[MIBLEsensors[i].type-1], int(MIBLEsensors[i].fertility));
          }
        }
        if (MIBLEsensors[i].type>FLORA) { // everything "above" Flora
          if (!isnan(MIBLEsensors[i].hum) && !isnan(MIBLEsensors[i].temp)) {
            WSContentSend_THD(kMI32DeviceType[MIBLEsensors[i].type-1], MIBLEsensors[i].temp, MIBLEsensors[i].hum);
          }
        }
#ifdef USE_MI_DECRYPTION
        if (MIBLEsensors[i].type==NLIGHT || MIBLEsensors[i].type==MJYD2S) {
#else
        if (MIBLEsensors[i].type==NLIGHT) {
#endif //USE_MI_DECRYPTION
          WSContentSend_PD(HTTP_EVENTS, kMI32DeviceType[MIBLEsensors[i].type-1], MIBLEsensors[i].events);
          if(MIBLEsensors[i].NMT>0) WSContentSend_PD(HTTP_NMT, kMI32DeviceType[MIBLEsensors[i].type-1], MIBLEsensors[i].NMT);
        }
        if (MIBLEsensors[i].lux!=0x00ffffff) { // this is the error code -> no valid value
          WSContentSend_PD(HTTP_SNS_ILLUMINANCE, kMI32DeviceType[MIBLEsensors[i].type-1], MIBLEsensors[i].lux);
        }
        if(MIBLEsensors[i].bat!=0x00){
            WSContentSend_PD(HTTP_BATTERY, kMI32DeviceType[MIBLEsensors[i].type-1], MIBLEsensors[i].bat);
        }
        if (MIBLEsensors[i].type==YEERC){
          WSContentSend_PD(HTTP_LASTBUTTON, kMI32DeviceType[MIBLEsensors[i].type-1], MIBLEsensors[i].Btn);
        }
      }
      _counter++;
      if(_counter>3) {
        _page++;
        _counter=0;
      }
      if (MIBLEsensors.size()%MI32.perPage==0 && _page==MIBLEsensors.size()/MI32.perPage) { _page = 0; }
      if (_page>MIBLEsensors.size()/MI32.perPage) { _page = 0; }
#endif  // USE_WEBSERVER
    }
}

/*********************************************************************************************\
 * Interface
\*********************************************************************************************/

bool Xsns62(uint8_t function)
{
  bool result = false;
  if (FUNC_INIT == function){
    MI32Init();
  }

  if (MI32.mode.init) {
    switch (function) {
      case FUNC_EVERY_SECOND:
        MI32EverySecond(false);
        break;
      case FUNC_COMMAND:
        result = MI32Cmd();
        break;
      case FUNC_JSON_APPEND:
        MI32Show(1);
        break;
#ifdef USE_WEBSERVER
      case FUNC_WEB_SENSOR:
        MI32Show(0);
        break;
#endif  // USE_WEBSERVER
      }
  }
  return result;
}
#endif  // USE_MI_ESP32
#endif  // ESP32<|MERGE_RESOLUTION|>--- conflicted
+++ resolved
@@ -157,18 +157,13 @@
 
 struct mi_sensor_t{
   uint8_t type; //Flora = 1; MI-HT_V1=2; LYWSD02=3; LYWSD03=4; CGG1=5; CGD1=6
-<<<<<<< HEAD
-  uint8_t serial[6];
-  uint8_t showedUp;
-  int rssi;
-=======
   uint8_t lastCnt; //device generated counter of the packet
   uint8_t shallSendMQTT;
   uint8_t MAC[6];
+  int rssi;
   // uint8_t showedUp;
   uint32_t lastTime;
   uint32_t lux;
->>>>>>> 96d37ec5
   float temp; //Flora, MJ_HT_V1, LYWSD0x, CGx
   union {
     struct {
@@ -306,19 +301,10 @@
     }
     // AddLog_P2(LOG_LEVEL_DEBUG,PSTR("RSSI: %d"),rssi); // actually i never got a 0xffff
     if(uuid==0xfe95) {
-<<<<<<< HEAD
       MI32ParseResponse((char*)advertisedDevice->getServiceData().data(),advertisedDevice->getServiceData().length(), addr, rssi);
-      MI32Scan->erase(advertisedDevice->getAddress());
     }
     else if(uuid==0xfdcd) {
       MI32parseCGD1Packet((char*)advertisedDevice->getServiceData().data(),advertisedDevice->getServiceData().length(), addr, rssi);
-      MI32Scan->erase(advertisedDevice->getAddress());
-=======
-      MI32ParseResponse((char*)advertisedDevice->getServiceData().data(),advertisedDevice->getServiceData().length(), addr);
-    }
-    else if(uuid==0xfdcd) {
-      MI32parseCGD1Packet((char*)advertisedDevice->getServiceData().data(),advertisedDevice->getServiceData().length(), addr);
->>>>>>> 96d37ec5
     }
     else {
       MI32Scan->erase(advertisedDevice->getAddress());
@@ -533,12 +519,9 @@
 
   _newSensor.temp =NAN;
   _newSensor.bat=0x00;
-<<<<<<< HEAD
   _newSensor.rssi=0xffff;
   _newSensor.firmware[0]='\0';
-=======
   _newSensor.lux = 0x00ffffff;
->>>>>>> 96d37ec5
   switch (_type)
     {
     case FLORA:
@@ -1214,29 +1197,19 @@
   }
 }
 
-<<<<<<< HEAD
 void MI32ParseResponse(char *buf, uint16_t bufsize, uint8_t addr[6], int rssi) {
-    if(bufsize<10) {
-=======
-void MI32ParseResponse(char *buf, uint16_t bufsize, uint8_t addr[6]) {
     if(bufsize<9) {  //9 is from the NLIGHT
->>>>>>> 96d37ec5
       return;
     }
     uint16_t _type= buf[3]*256 + buf[2];
     // AddLog_P2(LOG_LEVEL_INFO, PSTR("%02x %02x %02x %02x"),(uint8_t)buf[0], (uint8_t)buf[1],(uint8_t)buf[2],(uint8_t)buf[3]);
     uint8_t _addr[6];
     memcpy(_addr,addr,6);
-<<<<<<< HEAD
-    uint16_t _slot = MIBLEgetSensorSlot(_addr, _type);
+    uint16_t _slot = MIBLEgetSensorSlot(_addr, _type, buf[4]);
     if(_slot!=0xff) {
       MIBLEsensors[_slot].rssi=rssi;
-      MI32parseMiBeacon(_pos,_slot);
-    }
-=======
-    uint16_t _slot = MIBLEgetSensorSlot(_addr, _type, buf[4]);
-    if(_slot!=0xff) MI32parseMiBeacon(buf,_slot,bufsize);
->>>>>>> 96d37ec5
+      MI32parseMiBeacon(buf,_slot,bufsize);
+    }
 }
 
 /***********************************************************************\
@@ -1584,14 +1557,10 @@
       WSContentSend_PD(HTTP_MI32, i+1,stemp,MIBLEsensors.size());
       for (i; i<j; i++) {
         WSContentSend_PD(HTTP_MI32_HL);
-<<<<<<< HEAD
-        WSContentSend_PD(HTTP_MI32_SERIAL, kMI32SlaveType[MIBLEsensors[i].type-1], D_MAC_ADDRESS, MIBLEsensors[i].serial[0], MIBLEsensors[i].serial[1],MIBLEsensors[i].serial[2],MIBLEsensors[i].serial[3],MIBLEsensors[i].serial[4],MIBLEsensors[i].serial[5]);
+        WSContentSend_PD(HTTP_MI32_SERIAL, kMI32DeviceType[MIBLEsensors[i].type-1], D_MAC_ADDRESS, MIBLEsensors[i].MAC[0], MIBLEsensors[i].MAC[1],MIBLEsensors[i].MAC[2],MIBLEsensors[i].MAC[3],MIBLEsensors[i].MAC[4],MIBLEsensors[i].MAC[5]);
         if (MIBLEsensors[i].rssi!=0xffff) { // this is the error code -> no valid value
-          WSContentSend_PD(HTTP_RSSI, kMI32SlaveType[MIBLEsensors[i].type-1], MIBLEsensors[i].rssi);
-        }
-=======
-        WSContentSend_PD(HTTP_MI32_SERIAL, kMI32DeviceType[MIBLEsensors[i].type-1], D_MAC_ADDRESS, MIBLEsensors[i].MAC[0], MIBLEsensors[i].MAC[1],MIBLEsensors[i].MAC[2],MIBLEsensors[i].MAC[3],MIBLEsensors[i].MAC[4],MIBLEsensors[i].MAC[5]);
->>>>>>> 96d37ec5
+          WSContentSend_PD(HTTP_RSSI, kMI32DeviceType[MIBLEsensors[i].type-1], MIBLEsensors[i].rssi);
+        }
         if (MIBLEsensors[i].type==FLORA) {
           if (!isnan(MIBLEsensors[i].temp)) {
             char temperature[FLOATSZ];
